<?xml version="1.0" encoding="UTF-8"?>
<ui version="4.0">
 <class>ChromaDecoderConfigDialog</class>
 <widget class="QDialog" name="ChromaDecoderConfigDialog">
  <property name="geometry">
   <rect>
    <x>0</x>
    <y>0</y>
    <width>460</width>
    <height>637</height>
   </rect>
  </property>
  <property name="windowTitle">
   <string>Chroma Decoder Configuration</string>
  </property>
  <layout class="QVBoxLayout" name="outerVerticalLayout">
   <property name="sizeConstraint">
    <enum>QLayout::SetFixedSize</enum>
   </property>
   <item>
    <widget class="QLabel" name="chromaGainLabel">
     <property name="text">
      <string>Chroma gain:</string>
     </property>
    </widget>
   </item>
   <item>
    <widget class="QSlider" name="chromaGainHorizontalSlider">
     <property name="sizePolicy">
      <sizepolicy hsizetype="MinimumExpanding" vsizetype="Fixed">
       <horstretch>0</horstretch>
       <verstretch>0</verstretch>
      </sizepolicy>
     </property>
     <property name="minimumSize">
      <size>
       <width>400</width>
       <height>0</height>
      </size>
     </property>
     <property name="maximum">
      <number>200</number>
     </property>
     <property name="orientation">
      <enum>Qt::Horizontal</enum>
     </property>
    </widget>
   </item>
   <item>
    <widget class="QLabel" name="chromaGainValueLabel">
     <property name="text">
      <string>1.0</string>
     </property>
     <property name="alignment">
      <set>Qt::AlignCenter</set>
     </property>
    </widget>
   </item>
   <item>
    <widget class="QLabel" name="chromaPhaseLabel">
     <property name="text">
      <string>Chroma phase:</string>
     </property>
    </widget>
   </item>
   <item>
    <widget class="QSlider" name="chromaPhaseHorizontalSlider">
     <property name="maximum">
      <number>200</number>
     </property>
     <property name="orientation">
      <enum>Qt::Horizontal</enum>
     </property>
    </widget>
   </item>
   <item>
    <widget class="QLabel" name="chromaPhaseValueLabel">
     <property name="text">
      <string>0.0°</string>
     </property>
     <property name="alignment">
      <set>Qt::AlignCenter</set>
     </property>
    </widget>
   </item>
   <item>
    <widget class="QLabel" name="yNRLabel">
     <property name="text">
      <string>Luma noise reduction:</string>
     </property>
    </widget>
   </item>
   <item>
    <widget class="QSlider" name="yNRHorizontalSlider">
     <property name="orientation">
      <enum>Qt::Horizontal</enum>
     </property>
    </widget>
   </item>
   <item>
    <widget class="QLabel" name="yNRValueLabel">
     <property name="text">
      <string>0.00 IRE</string>
     </property>
     <property name="alignment">
      <set>Qt::AlignCenter</set>
     </property>
    </widget>
   </item>
   <item>
    <spacer name="verticalSpacer_1">
     <property name="orientation">
      <enum>Qt::Vertical</enum>
     </property>
     <property name="sizeHint" stdset="0">
      <size>
       <width>20</width>
       <height>15</height>
      </size>
     </property>
    </spacer>
   </item>
   <item>
    <widget class="QTabWidget" name="standardTabs">
     <property name="currentIndex">
      <number>1</number>
     </property>
     <widget class="QWidget" name="palTab">
      <attribute name="title">
       <string>PAL</string>
      </attribute>
      <layout class="QVBoxLayout" name="palVerticalLayout">
       <item>
        <widget class="QLabel" name="palFilterLabel">
         <property name="text">
          <string>Chroma filter:</string>
         </property>
        </widget>
       </item>
       <item>
        <widget class="QRadioButton" name="palFilterPalColourRadioButton">
         <property name="text">
          <string>PalColour 2D</string>
         </property>
         <attribute name="buttonGroup">
          <string notr="true">palFilterButtonGroup</string>
         </attribute>
        </widget>
       </item>
       <item>
        <widget class="QRadioButton" name="palFilterTransform2DRadioButton">
         <property name="text">
          <string>Transform PAL 2D</string>
         </property>
         <attribute name="buttonGroup">
          <string notr="true">palFilterButtonGroup</string>
         </attribute>
        </widget>
       </item>
       <item>
        <widget class="QRadioButton" name="palFilterTransform3DRadioButton">
         <property name="text">
          <string>Transform PAL 3D</string>
         </property>
         <attribute name="buttonGroup">
          <string notr="true">palFilterButtonGroup</string>
         </attribute>
        </widget>
       </item>
       <item>
        <spacer name="verticalSpacer_7">
         <property name="orientation">
          <enum>Qt::Vertical</enum>
         </property>
         <property name="sizeHint" stdset="0">
          <size>
           <width>20</width>
           <height>15</height>
          </size>
         </property>
        </spacer>
       </item>
       <item>
        <spacer name="verticalSpacer_2">
         <property name="orientation">
          <enum>Qt::Vertical</enum>
         </property>
         <property name="sizeHint" stdset="0">
          <size>
           <width>20</width>
           <height>15</height>
          </size>
         </property>
        </spacer>
       </item>
       <item>
        <widget class="QLabel" name="thresholdLabel">
         <property name="text">
          <string>Transform threshold:</string>
         </property>
        </widget>
       </item>
       <item>
        <widget class="QSlider" name="thresholdHorizontalSlider">
         <property name="maximum">
          <number>100</number>
         </property>
         <property name="orientation">
          <enum>Qt::Horizontal</enum>
         </property>
        </widget>
       </item>
       <item>
        <widget class="QLabel" name="thresholdValueLabel">
         <property name="text">
          <string>0.4</string>
         </property>
         <property name="alignment">
          <set>Qt::AlignCenter</set>
         </property>
        </widget>
       </item>
       <item>
        <spacer name="verticalSpacer_3">
         <property name="orientation">
          <enum>Qt::Vertical</enum>
         </property>
         <property name="sizeHint" stdset="0">
          <size>
           <width>20</width>
           <height>15</height>
          </size>
         </property>
        </spacer>
       </item>
       <item>
        <widget class="QCheckBox" name="showFFTsCheckBox">
         <property name="text">
          <string>Overlay FFT visualisation</string>
         </property>
        </widget>
       </item>
       <item>
        <widget class="QCheckBox" name="simplePALCheckBox">
         <property name="text">
          <string>Use Simple PAL decoder</string>
         </property>
        </widget>
       </item>
       <item>
        <spacer name="verticalSpacer_4">
         <property name="orientation">
          <enum>Qt::Vertical</enum>
         </property>
         <property name="sizeHint" stdset="0">
          <size>
           <width>20</width>
           <height>0</height>
          </size>
         </property>
        </spacer>
       </item>
      </layout>
     </widget>
     <widget class="QWidget" name="ntscTab">
      <attribute name="title">
       <string>NTSC</string>
      </attribute>
      <layout class="QVBoxLayout" name="ntscVerticalLayout">
       <item>
        <widget class="QLabel" name="ntscFilterLabel">
         <property name="text">
          <string>Chroma filter:</string>
         </property>
        </widget>
       </item>
       <item>
        <widget class="QRadioButton" name="ntscFilter1DRadioButton">
         <property name="text">
          <string>1D</string>
         </property>
         <attribute name="buttonGroup">
          <string notr="true">ntscFilterButtonGroup</string>
         </attribute>
        </widget>
       </item>
       <item>
        <widget class="QRadioButton" name="ntscFilter2DRadioButton">
         <property name="text">
          <string>2D</string>
         </property>
         <attribute name="buttonGroup">
          <string notr="true">ntscFilterButtonGroup</string>
         </attribute>
        </widget>
       </item>
       <item>
        <widget class="QRadioButton" name="ntscFilter3DRadioButton">
         <property name="text">
          <string>3D</string>
         </property>
         <attribute name="buttonGroup">
          <string notr="true">ntscFilterButtonGroup</string>
         </attribute>
        </widget>
       </item>
       <item>
        <widget class="QRadioButton" name="ntscFilterTransform3DRadioButton">
         <property name="text">
          <string>Transform 3D</string>
         </property>
         <attribute name="buttonGroup">
          <string notr="true">ntscFilterButtonGroup</string>
         </attribute>
        </widget>
       </item>
       <item>
        <spacer name="verticalSpacer_9">
         <property name="orientation">
          <enum>Qt::Vertical</enum>
         </property>
         <property name="sizeHint" stdset="0">
          <size>
           <width>20</width>
           <height>15</height>
          </size>
         </property>
        </spacer>
       </item>
       <item>
        <widget class="QCheckBox" name="phaseCompCheckBox">
         <property name="text">
          <string>Phase compensating decoder</string>
         </property>
        </widget>
       </item>
       <item>
        <widget class="QCheckBox" name="adaptiveCheckBox">
         <property name="text">
          <string>Enable adaptive filter</string>
         </property>
        </widget>
       </item>
       <item>
        <widget class="QCheckBox" name="showMapCheckBox">
         <property name="text">
          <string>Overlay adaptive filter visualisation</string>
         </property>
        </widget>
       </item>
       <item>
<<<<<<< HEAD
        <widget class="QCheckBox" name="NTSCthresholdModeCheckBox">
         <property name="text">
          <string>Use threshold comparison mode</string>
         </property>
        </widget>
       </item>
       <item>
        <widget class="QLabel" name="NTSCthresholdLabel">
         <property name="text">
          <string>Transform threshold:</string>
         </property>
        </widget>
       </item>
       <item>
        <widget class="QSlider" name="NTSCthresholdHorizontalSlider">
         <property name="maximum">
          <number>100</number>
         </property>
         <property name="orientation">
          <enum>Qt::Horizontal</enum>
         </property>
        </widget>
       </item>
       <item>
        <widget class="QLabel" name="NTSCthresholdValueLabel">
         <property name="text">
          <string>0.4</string>
         </property>
         <property name="alignment">
          <set>Qt::AlignCenter</set>
         </property>
        </widget>
       </item>
       <item>
        <widget class="QCheckBox" name="showNTSCFFTsCheckBox">
         <property name="text">
          <string>Overlay FFT visualisation</string>
         </property>
        </widget>
       </item>
       <item>
        <widget class="QCheckBox" name="colorLpfCheckBox">
         <property name="text">
          <string>Use chroma post-filter</string>
         </property>
        </widget>
       </item>
       <item>
        <widget class="QCheckBox" name="colorLpfHqCheckBox">
         <property name="text">
          <string>Use full bandwidth Q channel filter</string>
         </property>
        </widget>
       </item>
       <item>
=======
>>>>>>> 2ed2b3c5
        <spacer name="verticalSpacer_5">
         <property name="orientation">
          <enum>Qt::Vertical</enum>
         </property>
         <property name="sizeHint" stdset="0">
          <size>
           <width>20</width>
           <height>15</height>
          </size>
         </property>
        </spacer>
       </item>
       <item>
        <widget class="QLabel" name="cNRLabel">
         <property name="text">
          <string>Chroma noise reduction:</string>
         </property>
        </widget>
       </item>
       <item>
        <widget class="QSlider" name="cNRHorizontalSlider">
         <property name="orientation">
          <enum>Qt::Horizontal</enum>
         </property>
        </widget>
       </item>
       <item>
        <widget class="QLabel" name="cNRValueLabel">
         <property name="text">
          <string>0.00 IRE</string>
         </property>
         <property name="alignment">
          <set>Qt::AlignCenter</set>
         </property>
        </widget>
       </item>
       <item>
        <spacer name="verticalSpacer">
         <property name="orientation">
          <enum>Qt::Vertical</enum>
         </property>
         <property name="sizeHint" stdset="0">
          <size>
           <width>20</width>
           <height>0</height>
          </size>
         </property>
        </spacer>
       </item>
      </layout>
     </widget>
    </widget>
   </item>
  </layout>
 </widget>
 <resources/>
 <connections/>
 <buttongroups>
  <buttongroup name="ntscFilterButtonGroup"/>
  <buttongroup name="palFilterButtonGroup"/>
 </buttongroups>
</ui><|MERGE_RESOLUTION|>--- conflicted
+++ resolved
@@ -349,7 +349,6 @@
         </widget>
        </item>
        <item>
-<<<<<<< HEAD
         <widget class="QCheckBox" name="NTSCthresholdModeCheckBox">
          <property name="text">
           <string>Use threshold comparison mode</string>
@@ -391,22 +390,6 @@
         </widget>
        </item>
        <item>
-        <widget class="QCheckBox" name="colorLpfCheckBox">
-         <property name="text">
-          <string>Use chroma post-filter</string>
-         </property>
-        </widget>
-       </item>
-       <item>
-        <widget class="QCheckBox" name="colorLpfHqCheckBox">
-         <property name="text">
-          <string>Use full bandwidth Q channel filter</string>
-         </property>
-        </widget>
-       </item>
-       <item>
-=======
->>>>>>> 2ed2b3c5
         <spacer name="verticalSpacer_5">
          <property name="orientation">
           <enum>Qt::Vertical</enum>
