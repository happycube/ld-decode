/************************************************************************

    chromadecoderconfigdialog.h

    ld-analyse - TBC output analysis
    Copyright (C) 2019-2022 Simon Inns

    This file is part of ld-decode-tools.

    ld-analyse is free software: you can redistribute it and/or
    modify it under the terms of the GNU General Public License as
    published by the Free Software Foundation, either version 3 of the
    License, or (at your option) any later version.

    This program is distributed in the hope that it will be useful,
    but WITHOUT ANY WARRANTY; without even the implied warranty of
    MERCHANTABILITY or FITNESS FOR A PARTICULAR PURPOSE.  See the
    GNU General Public License for more details.

    You should have received a copy of the GNU General Public License
    along with this program.  If not, see <http://www.gnu.org/licenses/>.

************************************************************************/

#ifndef CHROMADECODERCONFIGDIALOG_H
#define CHROMADECODERCONFIGDIALOG_H

#include <QAbstractButton>
#include <QDialog>

#include "comb.h"
#include "outputwriter.h"
#include "palcolour.h"

namespace Ui {
class ChromaDecoderConfigDialog;
}

class ChromaDecoderConfigDialog : public QDialog
{
    Q_OBJECT

public:
    explicit ChromaDecoderConfigDialog(QWidget *parent = nullptr);
    ~ChromaDecoderConfigDialog();

    void setConfiguration(VideoSystem system, const PalColour::Configuration &palConfiguration,
                          const Comb::Configuration &ntscConfiguration,
                          const OutputWriter::Configuration &outputConfiguration);
    const PalColour::Configuration &getPalConfiguration();
    const Comb::Configuration &getNtscConfiguration();
    const OutputWriter::Configuration &getOutputConfiguration();

signals:
    void chromaDecoderConfigChanged();

private slots:
    void on_chromaGainHorizontalSlider_valueChanged(int value);
    void on_chromaPhaseHorizontalSlider_valueChanged(int value);

    void on_palFilterButtonGroup_buttonClicked(QAbstractButton *button);
    void on_thresholdHorizontalSlider_valueChanged(int value);
    void on_showFFTsCheckBox_clicked();
    void on_simplePALCheckBox_clicked();

    void on_ntscFilterButtonGroup_buttonClicked(QAbstractButton *button);
    void on_phaseCompCheckBox_clicked();
    void on_adaptiveCheckBox_clicked();
    void on_NTSCthresholdModeCheckBox_clicked();
    void on_NTSCthresholdHorizontalSlider_valueChanged(int value);
    void on_showMapCheckBox_clicked();
<<<<<<< HEAD
    void on_showNTSCFFTsCheckBox_clicked();
    void on_colorLpfCheckBox_clicked();
    void on_colorLpfHqCheckBox_clicked();
=======
>>>>>>> 2ed2b3c5
    void on_cNRHorizontalSlider_valueChanged(int value);
    void on_yNRHorizontalSlider_valueChanged(int value);

private:
    Ui::ChromaDecoderConfigDialog *ui;
    VideoSystem system;
    PalColour::Configuration palConfiguration;
    Comb::Configuration ntscConfiguration;
    OutputWriter::Configuration outputConfiguration;

    void updateDialog();
};

#endif // CHROMADECODERCONFIGDIALOG_H<|MERGE_RESOLUTION|>--- conflicted
+++ resolved
@@ -69,12 +69,7 @@
     void on_NTSCthresholdModeCheckBox_clicked();
     void on_NTSCthresholdHorizontalSlider_valueChanged(int value);
     void on_showMapCheckBox_clicked();
-<<<<<<< HEAD
     void on_showNTSCFFTsCheckBox_clicked();
-    void on_colorLpfCheckBox_clicked();
-    void on_colorLpfHqCheckBox_clicked();
-=======
->>>>>>> 2ed2b3c5
     void on_cNRHorizontalSlider_valueChanged(int value);
     void on_yNRHorizontalSlider_valueChanged(int value);
 
