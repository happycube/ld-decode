<<<<<<< HEAD
/******************************************************************************
 * tbcsource.cpp
 * ld-analyse - TBC output analysis GUI
 *
 * SPDX-License-Identifier: GPL-3.0-or-later
 * SPDX-FileCopyrightText: 2018-2025 Simon Inns
 * SPDX-FileCopyrightText: 2021-2022 Adam Sampson
 *
 * This file is part of ld-decode-tools.
 ******************************************************************************/
=======
/************************************************************************

    tbcsource.cpp

    ld-analyse - TBC output analysis
    Copyright (C) 2018-2022 Simon Inns
    Copyright (C) 2021-2022 Adam Sampson

    This file is part of ld-decode-tools.

    ld-analyse is free software: you can redistribute it and/or
    modify it under the terms of the GNU General Public License as
    published by the Free Software Foundation, either version 3 of the
    License, or (at your option) any later version.

    This program is distributed in the hope that it will be useful,
    but WITHOUT ANY WARRANTY; without even the implied warranty of
    MERCHANTABILITY or FITNESS FOR A PARTICULAR PURPOSE.  See the
    GNU General Public License for more details.

    You should have received a copy of the GNU General Public License
    along with this program.  If not, see <http://www.gnu.org/licenses/>.

************************************************************************/
#include <limits>
>>>>>>> f1d864c7

#include "tbcsource.h"

#include "sourcefield.h"

TbcSource::TbcSource(QObject *parent) : QObject(parent)
{
    resetState();

    // Configure the chroma decoder
    palConfiguration = palColour.getConfiguration();
    palConfiguration.chromaFilter = PalColour::transform2DFilter;
    ntscConfiguration = ntscColour.getConfiguration();
    outputConfiguration.pixelFormat = OutputWriter::PixelFormat::RGB48;
    outputConfiguration.paddingAmount = 1;
}

// Public methods -----------------------------------------------------------------------------------------------------

// Method to load a TBC source file
void TbcSource::loadSource(QString sourceFilename)
{
    resetState();

    // Set the current file name
    QFileInfo inFileInfo(sourceFilename);
    currentSourceFilename = inFileInfo.fileName();
    qDebug() << "TbcSource::loadSource(): Opening TBC source file:" << currentSourceFilename;

    // Set up and fire-off background loading thread
    qDebug() << "TbcSource::loadSource(): Setting up background loader thread";
    disconnect(&watcher, &QFutureWatcher<bool>::finished, nullptr, nullptr);
    connect(&watcher, &QFutureWatcher<bool>::finished, this, &TbcSource::finishBackgroundLoad);
#if QT_VERSION < QT_VERSION_CHECK(6, 0, 0)
    future = QtConcurrent::run(this, &TbcSource::startBackgroundLoad, sourceFilename);
#else
    future = QtConcurrent::run(&TbcSource::startBackgroundLoad, this, sourceFilename);
#endif
    watcher.setFuture(future);
}

// Method to unload a TBC source file
void TbcSource::unloadSource()
{
    sourceVideo.close();
    if (sourceMode != ONE_SOURCE) chromaSourceVideo.close();
    resetState();
}

// Start saving the metadata file for the current source
void TbcSource::saveSourceMetadata()
{
    // Start a background saving thread
    qDebug() << "TbcSource::saveSourceMetadata(): Starting background save thread";
    disconnect(&watcher, &QFutureWatcher<bool>::finished, nullptr, nullptr);
    connect(&watcher, &QFutureWatcher<bool>::finished, this, &TbcSource::finishBackgroundSave);
#if QT_VERSION < QT_VERSION_CHECK(6, 0, 0)
    future = QtConcurrent::run(this, &TbcSource::startBackgroundSave, currentMetadataFilename);
#else
    future = QtConcurrent::run(&TbcSource::startBackgroundSave, this, currentMetadataFilename);
#endif
    watcher.setFuture(future);
}

// Method returns true is a TBC source is loaded
bool TbcSource::getIsSourceLoaded()
{
    return sourceReady;
}

// Method returns the filename of the current TBC source
QString TbcSource::getCurrentSourceFilename()
{
    if (!sourceReady) return QString();

    return currentSourceFilename;
}

// Return a description of the last IO error
QString TbcSource::getLastIOError()
{
    return lastIOError;
}

// Method to set the highlight dropouts mode (true = dropouts highlighted)
void TbcSource::setHighlightDropouts(bool _state)
{
    invalidateImageCache();
    dropoutsOn = _state;
}

// Method to set the chroma decoder mode (true = on)
void TbcSource::setChromaDecoder(bool _state)
{
    invalidateImageCache();
    chromaOn = _state;
}

// Method to set the view mode
void TbcSource::setViewMode(ViewMode _viewMode)
{
    invalidateImageCache();
    viewMode = _viewMode;
}

// Method to set stretch field mode (true = on)
void TbcSource::setStretchField(bool _stretch)
{
    invalidateImageCache();
    stretchFieldOn = _stretch;
}

// Method to set the field order (true = reversed, false = normal)
void TbcSource::setFieldOrder(bool _state)
{
    invalidateImageCache();
    reverseFoOn = _state;

    if (reverseFoOn) ldDecodeMetaData.setIsFirstFieldFirst(false);
    else ldDecodeMetaData.setIsFirstFieldFirst(true);
}

// Method to set if we combine source
void TbcSource::setCombine(bool _state)
{
	combine = _state;
}

// Method to get the state of the highlight dropouts mode
bool TbcSource::getHighlightDropouts()
{
    return dropoutsOn;
}

// Method to get the state of the chroma decoder mode
bool TbcSource::getChromaDecoder()
{
    return chromaOn;
}

// Method to get the view mode
TbcSource::ViewMode TbcSource::getViewMode()
{
    return viewMode;
}

// Method to determine if frame view is enabled
bool TbcSource::getFrameViewEnabled()
{
    return viewMode == ViewMode::FRAME_VIEW;
}

// Method to determine if field view is enabled
bool TbcSource::getFieldViewEnabled()
{
    return viewMode == ViewMode::FIELD_VIEW;
}

// Method to determine if split view is enabled
bool TbcSource::getSplitViewEnabled()
{
    return viewMode == ViewMode::SPLIT_VIEW;
}

// Method to get the state of the stretch field mode
bool TbcSource::getStretchField()
{
    return stretchFieldOn;
}

// Method to get the field order
bool TbcSource::getFieldOrder()
{
    return reverseFoOn;
}

// Return the source mode
TbcSource::SourceMode TbcSource::getSourceMode()
{
    return sourceMode;
}

// Set the source mode
void TbcSource::setSourceMode(TbcSource::SourceMode _sourceMode)
{
    if (sourceMode == ONE_SOURCE) return;

    invalidateImageCache();
    sourceMode = _sourceMode;
}

// Load the metadata for a field/frame
void TbcSource::load(qint32 frameNumber, qint32 fieldNumber)
{
    loadedFieldNumber = fieldNumber;

    // If there's no source, or we've already loaded that frame, nothing to do
    if (!sourceReady || loadedFrameNumber == frameNumber) return;
    loadedFrameNumber = frameNumber;
    inputFieldsValid = false;
    invalidateImageCache();

    // Get the required field numbers
    firstFieldNumber = ldDecodeMetaData.getFirstFieldNumber(frameNumber);
    secondFieldNumber = ldDecodeMetaData.getSecondFieldNumber(frameNumber);

    // Make sure we have a valid response from the frame determination
    if (firstFieldNumber == -1 || secondFieldNumber == -1) {
        qCritical() << "Could not determine field numbers!";

        // Jump back one frame
        if (frameNumber != 1) {
            frameNumber--;

            firstFieldNumber = ldDecodeMetaData.getFirstFieldNumber(frameNumber);
            secondFieldNumber = ldDecodeMetaData.getSecondFieldNumber(frameNumber);
        }
        qDebug() << "TbcSource::load(): Jumping back one frame due to error";
    }

    // Get the field metadata
    firstField = ldDecodeMetaData.getField(firstFieldNumber);
    secondField = ldDecodeMetaData.getField(secondFieldNumber);
}

// Method to get a QImage from a field or frame number
QImage TbcSource::getImage()
{
    if ((getFieldViewEnabled() ? loadedFieldNumber : loadedFrameNumber) == -1) return QImage();

    // Check cached QImage
    if (!getFieldViewEnabled() && cacheValid) {
        return cache;
    }

    // Get a QImage for the output
    auto outputImage = generateQImage();

    // Highlight dropouts
    if (dropoutsOn) {
        // Create a painter object
        QPainter imagePainter(&outputImage);

        // Get the metadata for the video parameters
        LdDecodeMetaData::VideoParameters videoParameters = ldDecodeMetaData.getVideoParameters();

        // Calculate the frame height
        const auto frameHeight = (videoParameters.fieldHeight * 2) - 1;
        const auto fieldN = getFieldViewEnabled() ? 1 : 2;

        // This will run once for field view and twice for frame/split view
        for (auto i = 0; i < fieldN; i++) {
            // Set current field based on loop iteration or field number
            auto isFirstField = getViewMode() == ViewMode::FIELD_VIEW ? loadedFieldNumber % 2 != 0 : i == 0;
            auto currentField = isFirstField ? &firstField : &secondField;
            imagePainter.setPen(isFirstField ? Qt::red : Qt::blue);

            // Draw the drop out data for the current field
            for (auto dropOutIndex = 0; dropOutIndex < currentField->dropOuts.size(); dropOutIndex++) {
                const auto startx = currentField->dropOuts.startx(dropOutIndex);
                const auto endx = currentField->dropOuts.endx(dropOutIndex);
                const auto fieldLine = currentField->dropOuts.fieldLine(dropOutIndex);

                switch (getViewMode()) {
                    case ViewMode::FRAME_VIEW: {
                        qint32 lineY;
                        if (isFirstField) {
                            lineY = (fieldLine - 1) * 2;
                        } else {
                            lineY = (fieldLine * 2) - 1;
                        }

                        imagePainter.drawLine(startx, lineY, endx, lineY);
                        break;
                    }

                    case ViewMode::SPLIT_VIEW: {
                        qint32 lineY;
                        if (isFirstField) {
                            lineY = fieldLine - 1;
                        } else {
                            lineY = fieldLine + (frameHeight / 2);
                        }

                        imagePainter.drawLine(startx, lineY, endx, lineY);
                        break;
                    }

                    case ViewMode::FIELD_VIEW: {
                        // Draw line off-center if 1:1, else double lines
                        if (getStretchField()) {
                            qint32 lineY = fieldLine - 1;

                            imagePainter.drawLine(startx, lineY * 2, endx, lineY * 2);
                            imagePainter.drawLine(startx, lineY * 2 + 1, endx, lineY * 2 + 1);
                        } else {
                            qint32 lineY = fieldLine - 1 + (frameHeight / 4);

                            imagePainter.drawLine(startx, lineY, endx, lineY);
                        }
                        break;
                    }
                }
            }
        }

        // End the painter object
        imagePainter.end();
    }

    cache = outputImage;
    cacheValid = true;

    return outputImage;
}

// Method to get the number of available frames
qint32 TbcSource::getNumberOfFrames()
{
    if (!sourceReady) return 0;
    return ldDecodeMetaData.getNumberOfFrames();
}

// Method to get the number of available fields
qint32 TbcSource::getNumberOfFields()
{
    if (!sourceReady) return 0;
    return ldDecodeMetaData.getNumberOfFields();
}

// Method returns true if the TBC source is anamorphic (false for 4:3)
bool TbcSource::getIsWidescreen()
{
    if (!sourceReady) return false;
    return ldDecodeMetaData.getVideoParameters().isWidescreen;
}

// Return the source's VideoSystem
VideoSystem TbcSource::getSystem()
{
    if (!sourceReady) return NTSC;
    return ldDecodeMetaData.getVideoParameters().system;
}

// Return the source's VideoSystem description
QString TbcSource::getSystemDescription()
{
    if (!sourceReady) return "None";
    return ldDecodeMetaData.getVideoSystemDescription();
}

// Method to get the frame height in scanlines
qint32 TbcSource::getFrameHeight()
{
    if (!sourceReady) return 0;

    // Get the metadata for the fields
    LdDecodeMetaData::VideoParameters videoParameters = ldDecodeMetaData.getVideoParameters();

    // Calculate the frame height
    return (videoParameters.fieldHeight * 2) - 1;
}

// Method to get the frame width in dots
qint32 TbcSource::getFrameWidth()
{
    if (!sourceReady) return 0;

    // Get the metadata for the fields
    LdDecodeMetaData::VideoParameters videoParameters = ldDecodeMetaData.getVideoParameters();

    // Return the frame width
    return (videoParameters.fieldWidth);
}

// Get black SNR data for graphing
QVector<double> TbcSource::getBlackSnrGraphData()
{
    return blackSnrGraphData;
}

// Get white SNR data for graphing
QVector<double> TbcSource::getWhiteSnrGraphData()
{
    return whiteSnrGraphData;
}

// Get dropout data for graphing
QVector<double> TbcSource::getDropOutGraphData()
{
    return dropoutGraphData;
}

// Get visible dropout data for graphing
QVector<double> TbcSource::getVisibleDropOutGraphData()
{
    return visibleDropoutGraphData;
}

// Method to get the size of the graphing data
qint32 TbcSource::getGraphDataSize()
{
    // All data vectors are the same size, just return the size on one
    return dropoutGraphData.size();
}

// Method returns true if frame contains dropouts
bool TbcSource::getIsDropoutPresent()
{
    if (loadedFrameNumber == -1) return false;

    if (firstField.dropOuts.size() > 0) return true;
    if (secondField.dropOuts.size() > 0) return true;
    return false;
}

// Get the decoded ComponentFrame for the current frame
const ComponentFrame &TbcSource::getComponentFrame()
{
    // Load and decode SourceFields for the current frame
    loadInputFields();
    decodeFrame();

    return componentFrames[0];
}

// Get the VideoParameters for the current source
const LdDecodeMetaData::VideoParameters &TbcSource::getVideoParameters()
{
    return ldDecodeMetaData.getVideoParameters();
}

// Update the VideoParameters for the current source
void TbcSource::setVideoParameters(const LdDecodeMetaData::VideoParameters &videoParameters)
{
    invalidateImageCache();

    // Update the metadata
    ldDecodeMetaData.setVideoParameters(videoParameters);

    // Reconfigure the chroma decoder
    configureChromaDecoder();
}

// Get scan line data from the field/frame
TbcSource::ScanLineData TbcSource::getScanLineData(qint32 scanLine)
{
    if (loadedFrameNumber == -1) return ScanLineData();

    ScanLineData scanLineData;
    LdDecodeMetaData::VideoParameters videoParameters = ldDecodeMetaData.getVideoParameters();
    auto frameLine = 0;
    bool isFirstField = true;

    switch (getViewMode()) {
        case ViewMode::FRAME_VIEW: {
            frameLine = scanLine;
            isFirstField = (scanLine % 2) == 0;
            break;
        }

        case ViewMode::SPLIT_VIEW: {
            if (scanLine <= videoParameters.fieldHeight) {
                isFirstField = true;
                frameLine = scanLine;

                // Offset for LineNumber
                scanLine = (scanLine * 2) - 1;
            } else {
                isFirstField = false;
                frameLine = scanLine - videoParameters.fieldHeight;

                // Offset for LineNumber
                scanLine = (scanLine - videoParameters.fieldHeight) * 2;
            }
            break;
        }

        case ViewMode::FIELD_VIEW: {
            isFirstField = loadedFieldNumber % 2 != 0;

            // Ensure frameLine accounts for fields and duplicated lines
            if (getStretchField()) {
                frameLine = (scanLine + 1) / 2;

                // Offset for LineNumber
                if (scanLine % 2 == 0 && isFirstField && scanLine > 1) scanLine--;
                if (scanLine % 2 != 0 && !isFirstField) scanLine++;
            } else {
                // Return if coords in unused area
                const auto startOffset = getFrameHeight() / 4;

                if (scanLine <= startOffset || scanLine > startOffset + videoParameters.fieldHeight) {
                    return ScanLineData();
                }

                frameLine = scanLine - startOffset;

                // Offset for LineNumber
                if (isFirstField) scanLine = (frameLine * 2) - 1;
                if (!isFirstField) scanLine = (frameLine * 2);
            }

            break;
        }
    }

    // Set the system and line number
    scanLineData.systemDescription = ldDecodeMetaData.getVideoSystemDescription();
    scanLineData.lineNumber = LineNumber::fromFrame1(scanLine, videoParameters.system);
    const LineNumber &lineNumber = scanLineData.lineNumber;

    // Set the video parameters
    scanLineData.blackIre = videoParameters.black16bIre;
    scanLineData.whiteIre = videoParameters.white16bIre;
    scanLineData.fieldWidth = videoParameters.fieldWidth;
    scanLineData.colourBurstStart = videoParameters.colourBurstStart;
    scanLineData.colourBurstEnd = videoParameters.colourBurstEnd;
    scanLineData.activeVideoStart = videoParameters.activeVideoStart;
    scanLineData.activeVideoEnd = videoParameters.activeVideoEnd;

    // Is this line part of the active region?
    scanLineData.isActiveLine = (frameLine - 1) >= videoParameters.firstActiveFrameLine
                                && (frameLine -1) < videoParameters.lastActiveFrameLine;

    // Get the field video and dropout data
    // Put chroma in "composite" field if using Y/C input.
    const SourceVideo::Data &fieldData = isFirstField ? inputFields[inputStartIndex].data
                            : inputFields[inputStartIndex + 1].data;
    const ComponentFrame &componentFrame = getComponentFrame();
    DropOuts &dropouts = isFirstField ? firstField.dropOuts : secondField.dropOuts;

    scanLineData.composite.resize(videoParameters.fieldWidth);
    scanLineData.luma.resize(videoParameters.fieldWidth);
    scanLineData.isDropout.resize(videoParameters.fieldWidth);


    for (qint32 xPosition = 0; xPosition < videoParameters.fieldWidth; xPosition++) {
        // Get the 16-bit composite value for the current pixel (frame data is numbered 0-624 or 0-524)
        scanLineData.composite[xPosition] = fieldData[(lineNumber.field0() * videoParameters.fieldWidth) + xPosition];

        // Get the decoded luma value for the current pixel (only computed in the active region)
        scanLineData.luma[xPosition] = static_cast<qint32>(componentFrame.y(frameLine - 1)[xPosition]);

        scanLineData.isDropout[xPosition] = false;
        for (qint32 doCount = 0; doCount < dropouts.size(); doCount++) {
            if (dropouts.fieldLine(doCount) == lineNumber.field1()) {
                if (xPosition >= dropouts.startx(doCount) && xPosition <= dropouts.endx(doCount)) scanLineData.isDropout[xPosition] = true;
            }
        }
    }

    if (sourceMode == BOTH_SOURCES) {
        const auto &chromaFieldData = isFirstField ? chromaInputFields[inputStartIndex].data
                     : chromaInputFields[inputStartIndex + 1].data;
        // We need to offset by half a word since the input is 16-bit unsigned.
        const short offset = std::numeric_limits<int16_t>::min();
        scanLineData.chroma.resize(videoParameters.fieldWidth);
        for (qint32 xPosition = 0; xPosition < videoParameters.fieldWidth; xPosition++) {
            scanLineData.chroma[xPosition] = chromaFieldData[(lineNumber.field0() * videoParameters.fieldWidth) + xPosition] + offset;
            // Combine Y and C to "simulate" composite for the scope.
            scanLineData.composite[xPosition] += scanLineData.chroma[xPosition];
        }

    }

    return scanLineData;
}

// Method to return the decoded VBI data for the frame
VbiDecoder::Vbi TbcSource::getFrameVbi()
{
    if (loadedFrameNumber == -1) return VbiDecoder::Vbi();

    return vbiDecoder.decodeFrame(firstField.vbi.vbiData[0], firstField.vbi.vbiData[1], firstField.vbi.vbiData[2],
                                  secondField.vbi.vbiData[0], secondField.vbi.vbiData[1], secondField.vbi.vbiData[2]);
}

// Method returns true if the VBI is valid for the frame
bool TbcSource::getIsFrameVbiValid()
{
    if (loadedFrameNumber == -1) return false;

    if (firstField.vbi.vbiData[0] == -1 || firstField.vbi.vbiData[1] == -1 || firstField.vbi.vbiData[2] == -1) return false;
    if (secondField.vbi.vbiData[0] == -1 || secondField.vbi.vbiData[1] == -1 || secondField.vbi.vbiData[2] == -1) return false;

    return true;
}

// Method to return the decoded VIDEO ID data for the frame
VideoIdDecoder::VideoId TbcSource::getFrameVideoId()
{
    if (loadedFrameNumber == -1) return VideoIdDecoder::VideoId();

    return videoIdDecoder.decodeFrame(firstField.ntsc.videoIdData, secondField.ntsc.videoIdData);
}

// Method returns true if the VIDEO ID is present for the frame
bool TbcSource::getIsFrameVideoIdValid()
{
    if (loadedFrameNumber == -1) return false;

    if (!firstField.ntsc.isVideoIdDataValid || !secondField.ntsc.isVideoIdDataValid) return false;

    return true;
}

// Method to return the decoded VITC data for the frame
VitcDecoder::Vitc TbcSource::getFrameVitc()
{
    if (loadedFrameNumber == -1) return VitcDecoder::Vitc();

    const VideoSystem system = ldDecodeMetaData.getVideoParameters().system;
    if (firstField.vitc.inUse) return vitcDecoder.decode(firstField.vitc.vitcData, system);
    if (secondField.vitc.inUse) return vitcDecoder.decode(secondField.vitc.vitcData, system);

    return VitcDecoder::Vitc();
}

// Method returns true if the VITC is valid for the frame
bool TbcSource::getIsFrameVitcValid()
{
    if (loadedFrameNumber == -1) return false;

    return firstField.vitc.inUse || secondField.vitc.inUse;
}

// Method to get the field number of the first field of the frame
qint32 TbcSource::getFirstFieldNumber()
{
    if (loadedFrameNumber == -1) return 0;
    return firstFieldNumber;
}

// Method to get the field number of the second field of the frame
qint32 TbcSource::getSecondFieldNumber()
{
    if (loadedFrameNumber == -1) return 0;
    return secondFieldNumber;
}

qint32 TbcSource::getCcData0()
{
    if (loadedFrameNumber == -1) return 0;

    if (firstField.closedCaption.data0 != -1) return firstField.closedCaption.data0;
    return secondField.closedCaption.data0;
}

qint32 TbcSource::getCcData1()
{
    if (loadedFrameNumber == -1) return 0;

    if (firstField.closedCaption.data1 != -1) return firstField.closedCaption.data1;
    return secondField.closedCaption.data1;
}

void TbcSource::setChromaConfiguration(const PalColour::Configuration &_palConfiguration,
                                       const Comb::Configuration &_ntscConfiguration,
                                       const OutputWriter::Configuration &_outputConfiguration)
{
    invalidateImageCache();

    palConfiguration = _palConfiguration;
    ntscConfiguration = _ntscConfiguration;
    outputConfiguration = _outputConfiguration;

    configureChromaDecoder();
}

const PalColour::Configuration &TbcSource::getPalConfiguration()
{
    return palConfiguration;
}

const Comb::Configuration &TbcSource::getNtscConfiguration()
{
    return ntscConfiguration;
}

const MonoDecoder::MonoConfiguration &TbcSource::getMonoConfiguration()
{
    return monoConfiguration;
}

const OutputWriter::Configuration &TbcSource::getOutputConfiguration()
{
    return outputConfiguration;
}

// Return the frame number of the start of the next chapter
qint32 TbcSource::startOfNextChapter(qint32 currentFrameNumber)
{
    // Do we have a chapter map?
    if (chapterMap.size() == 0) return getNumberOfFrames();

    qint32 mapLocation = -1;
    for (qint32 i = 0; i < chapterMap.size(); i++) {
        if (chapterMap[i] > currentFrameNumber) {
            mapLocation = i;
            break;
        }
    }

    // Found?
    if (mapLocation != -1) {
        return chapterMap[mapLocation];
    }

    return getNumberOfFrames();
}

// Return the frame number of the start of the current chapter
qint32 TbcSource::startOfChapter(qint32 currentFrameNumber)
{
    // Do we have a chapter map?
    if (chapterMap.size() == 0) return 1;

    qint32 mapLocation = -1;
    for (qint32 i = chapterMap.size() - 1; i >= 0; i--) {
        if (chapterMap[i] < currentFrameNumber) {
            mapLocation = i;
            break;
        }
    }

    // Found?
    if (mapLocation != -1) {
        return chapterMap[mapLocation];
    }

    return 1;
}


// Private methods ----------------------------------------------------------------------------------------------------

// Re-initialise state for a new source video
void TbcSource::resetState()
{
    // Default frame image options
    chromaOn = false;
    dropoutsOn = false;
    viewMode = ViewMode::FRAME_VIEW;
    reverseFoOn = false;
    sourceReady = false;
    sourceMode = ONE_SOURCE;

    // Cache state
    loadedFrameNumber = -1;
    loadedFieldNumber = -1;
    inputFieldsValid = false;
    decodedFrameValid = false;
    cacheValid = false;
}

// Mark any cached data for the current field/frame as invalid
void TbcSource::invalidateImageCache()
{
    // Note this includes the input fields, because the number of fields we
    // load depends on the decoder parameters
    inputFieldsValid = false;
    decodedFrameValid = false;
    cacheValid = false;
}

// Configure the chroma decoder for its settings and the VideoParameters
void TbcSource::configureChromaDecoder()
{
    // Configure the chroma decoder
    LdDecodeMetaData::VideoParameters videoParameters = ldDecodeMetaData.getVideoParameters(); 
	
    if (videoParameters.system == PAL || videoParameters.system == PAL_M) {
		monoConfiguration.yNRLevel = palConfiguration.yNRLevel;
        palColour.updateConfiguration(videoParameters, palConfiguration);
    } else {
		monoConfiguration.yNRLevel = ntscConfiguration.yNRLevel;
        ntscColour.updateConfiguration(videoParameters, ntscConfiguration);
    }
	monoDecoder.updateConfiguration(videoParameters, monoConfiguration);

    // Configure the OutputWriter.
    // Because we have padding disabled, this won't change the VideoParameters.
    outputWriter.updateConfiguration(videoParameters, outputConfiguration);
}

// Ensure the SourceFields for the current frame are loaded
void TbcSource::loadInputFields()
{
    if (inputFieldsValid) return;

    // Work out how many frames ahead/behind we need to fetch
    qint32 lookBehind, lookAhead;
    if (getSystem() == PAL || getSystem() == PAL_M) {
        lookBehind = palConfiguration.getLookBehind();
        lookAhead = palConfiguration.getLookAhead();
    } else {
        lookBehind = ntscConfiguration.getLookBehind();
        lookAhead = ntscConfiguration.getLookAhead();
    }

    if (sourceMode == CHROMA_SOURCE) {
        // Load chroma directly into inputFields
        SourceField::loadFields(chromaSourceVideo, ldDecodeMetaData,
                                loadedFrameNumber, 1, lookBehind, lookAhead,
                                inputFields, inputStartIndex, inputEndIndex);
    } else {
        // Load the only source, or luma, into inputFields
        SourceField::loadFields(sourceVideo, ldDecodeMetaData,
                                loadedFrameNumber, 1, lookBehind, lookAhead,
                                inputFields, inputStartIndex, inputEndIndex);
    }

    if (sourceMode == BOTH_SOURCES) {
        // Load chroma into chromaInputFields
        SourceField::loadFields(chromaSourceVideo, ldDecodeMetaData,
                                loadedFrameNumber, 1, lookBehind, lookAhead,
                                chromaInputFields, inputStartIndex, inputEndIndex);
		if(combine)
		{
			// Separate chroma is offset (see chroma_to_u16 in vhsdecode/chroma.py)
			static constexpr qint32 CHROMA_OFFSET = 32767;

			// Add chroma to luma, removing the offset
			for (qint32 fieldIndex = inputStartIndex; fieldIndex < inputEndIndex; fieldIndex++) {
				auto &sourceData = inputFields[fieldIndex].data;
				const auto &chromaData = chromaInputFields[fieldIndex].data;

				for (qint32 i = 0; i < sourceData.size(); i++) {
					qint32 sum = static_cast<qint32>(sourceData[i]) + static_cast<qint32>(chromaData[i]) - CHROMA_OFFSET;
					sourceData[i] = static_cast<quint16>(qBound(0, sum, 65535));
				}
			}
		}
    }

    inputFieldsValid = true;
}

// Ensure the current frame has been decoded
void TbcSource::decodeFrame()
{
    if (decodedFrameValid) return;

    loadInputFields();
	
	bool isMono = false;

    // Decode the current frame to components
    componentFrames.resize(1);
    yFrames.resize(1);
    cFrames.resize(1);
	if(!combine && sourceMode == BOTH_SOURCES)
	{
		monoDecoder.decodeFrames(inputFields, inputStartIndex, inputEndIndex, yFrames);
		if ((getSystem() == PAL || getSystem() == PAL_M) && palConfiguration.chromaFilter != PalColour::mono) {
			// PAL source
			palColour.decodeFrames(chromaInputFields, inputStartIndex, inputEndIndex, cFrames);
		} else if(getSystem() == NTSC && ntscConfiguration.dimensions != 0){
			// NTSC source
			ntscColour.decodeFrames(chromaInputFields, inputStartIndex, inputEndIndex, cFrames);
		}
		else
		{
			isMono = true;
		}
		
		for (qint32 fieldIndex = inputStartIndex, frameIndex = 0; fieldIndex < inputEndIndex; fieldIndex += 2, frameIndex++)
		{
			//isMono ? cFrames[frameIndex].init(ldDecodeMetaData.getVideoParameters(), false);
			componentFrames[frameIndex].init(ldDecodeMetaData.getVideoParameters(), false);
			componentFrames[frameIndex].setY(*yFrames[frameIndex].getY());
			if(!isMono){	
				componentFrames[frameIndex].setU(*cFrames[frameIndex].getU());
				componentFrames[frameIndex].setV(*cFrames[frameIndex].getV());
			}
		}
	}
	else
	{
		if (getSystem() == PAL || getSystem() == PAL_M) {
			if(palConfiguration.chromaFilter == palColour.ChromaFilterMode::mono){
				monoDecoder.decodeFrames(inputFields, inputStartIndex, inputEndIndex, componentFrames);
			} else {
				// PAL source
				palColour.decodeFrames(inputFields, inputStartIndex, inputEndIndex, componentFrames);
			}
		} else {
			if(ntscConfiguration.dimensions == 0){
				monoDecoder.decodeFrames(inputFields, inputStartIndex, inputEndIndex, componentFrames);
			} else {
				// NTSC source
				ntscColour.decodeFrames(inputFields, inputStartIndex, inputEndIndex, componentFrames);
			}
		}
	}

    decodedFrameValid = true;
}

// Method to create a QImage for a source video frame
QImage TbcSource::generateQImage()
{
    // Get the metadata for the video parameters
    LdDecodeMetaData::VideoParameters videoParameters = ldDecodeMetaData.getVideoParameters();

    // Calculate the frame height
    const qint32 frameHeight = (videoParameters.fieldHeight * 2) - 1;
    const qint32 frameWidth = videoParameters.fieldWidth;

    // Set the frame image
    auto outputImage = QImage(frameWidth, frameHeight, QImage::Format_RGB32);

    // Fill the QImage with black
    outputImage.fill(Qt::black);

    // Create RGB32 data and set h/w + offsets
    QVector<QRgb> rgbData;
    qint32 inputHeight, inputWidth, fieldHeight, inputOffset, outputOffset;

    if (chromaOn) {
        // Show debug information
        if (getFieldViewEnabled()) {
            qDebug().nospace() << "TbcSource::generateQImage(): Generating a chroma image from field " << loadedFieldNumber <<
                        " (" << videoParameters.fieldWidth << "x" << videoParameters.fieldHeight << ")";
        } else {
            qDebug().nospace() << "TbcSource::generateQImage(): Generating a chroma image from frame " << loadedFrameNumber <<
                        " (" << videoParameters.fieldWidth << "x" << frameHeight << ")";
        }

        inputHeight = videoParameters.lastActiveFrameLine - videoParameters.firstActiveFrameLine;
        inputWidth = videoParameters.activeVideoEnd - videoParameters.activeVideoStart;
        fieldHeight = inputHeight / 2;
        inputOffset = videoParameters.firstActiveFrameLine;
        outputOffset = videoParameters.activeVideoStart;

        // Chroma decode the current frame
        decodeFrame();

        // Convert component video to RGB
        OutputFrame outputFrame;
        outputWriter.convert(componentFrames[0], outputFrame);

        const auto rgb48Ptr = reinterpret_cast<quint16 *>(outputFrame.data());
        rgbData.reserve(inputHeight * inputWidth * 3);

        // Create RGB32 from RGB48
        for (auto i = 0; i < inputHeight * inputWidth * 3; i += 3) {
            rgbData.push_back(qRgb(static_cast<qint32>(rgb48Ptr[i + 0] / 256),
                                   static_cast<qint32>(rgb48Ptr[i + 1] / 256),
                                   static_cast<qint32>(rgb48Ptr[i + 2] / 256)));
        }
    } else {
        // Show debug information
        if (getFieldViewEnabled()) {
            qDebug().nospace() << "TbcSource::generateQImage(): Generating a source image from field " << loadedFieldNumber <<
                        " (" << videoParameters.fieldWidth << "x" << videoParameters.fieldHeight << ")";
        } else {
            qDebug().nospace() << "TbcSource::generateQImage(): Generating a source image from frame " << loadedFrameNumber <<
                        " (" << videoParameters.fieldWidth << "x" << frameHeight << ")";
        }

        inputHeight = frameHeight;
        inputWidth = frameWidth;
        fieldHeight = videoParameters.fieldHeight;
        inputOffset = 0;
        outputOffset = 0;

        // Load SourceFields for the current frame
        loadInputFields();

        // Get pointers to the 16-bit greyscale data
        const quint16 *firstFieldPointer = inputFields[inputStartIndex].data.data();
        const quint16 *secondFieldPointer = inputFields[inputStartIndex + 1].data.data();
        rgbData.reserve(inputHeight * inputWidth * 3);

        // Create RGB32 from Gray16
        for (auto y = 0; y < fieldHeight * 2; y++) {
            auto *ptr = y % 2 == 0 ? firstFieldPointer : secondFieldPointer;

            for (auto x = 0; x < inputWidth; x++) {
                auto value = static_cast<qint32>(ptr[((y / 2) * inputWidth) + x] / 256);
                rgbData.push_back(qRgb(value, value, value));
            }
        }
    }

    // Copy RGB data to QImage
    switch (getViewMode()) {
        case ViewMode::FRAME_VIEW: {
            for (auto y = 0; y < inputHeight; y++) {
                auto *outputLine = reinterpret_cast<QRgb*>(outputImage.scanLine(y + inputOffset));
                std::copy_n(&rgbData[y * inputWidth], inputWidth, &outputLine[outputOffset]);
            }
            break;
        }

        case ViewMode::SPLIT_VIEW: {
            for (auto y = 0; y < inputHeight; y++) {
                const auto startOffset = (inputOffset / 2) + (y % 2 == 0 ? 0 : (frameHeight / 2) + 1);
                auto *outputLine = reinterpret_cast<QRgb*>(outputImage.scanLine((y / 2) + startOffset));
                std::copy_n(&rgbData[y * inputWidth], inputWidth, &outputLine[outputOffset]);
            }
            break;
        }

        case ViewMode::FIELD_VIEW: {
            auto startOffset = getStretchField() ? inputOffset : (frameHeight / 4) + (inputOffset / 2);
            auto height = getStretchField() ? inputHeight : fieldHeight;
            auto fieldY = loadedFieldNumber % 2 ? 0 : 1;

            for (auto y = 0; y < height; y++) {
                auto *outputLine = reinterpret_cast<QRgb*>(outputImage.scanLine(y + startOffset));
                std::copy_n(&rgbData[fieldY * inputWidth], inputWidth, &outputLine[outputOffset]);

                // Only increment fieldY every other iteration, or if field stretch disabled
                if (!getStretchField() || y % 2 != 0) {
                    fieldY += 2;
                }
            }
            break;
        }
    }

    return outputImage;
}

// Generate the data points for the Drop-out and SNR analysis graphs, and the chapter map.
// We do these all at the same time to reduce calls to the metadata.
void TbcSource::generateData()
{
    dropoutGraphData.clear();
    visibleDropoutGraphData.clear();
    blackSnrGraphData.clear();
    whiteSnrGraphData.clear();

    dropoutGraphData.resize(ldDecodeMetaData.getNumberOfFrames());
    visibleDropoutGraphData.resize(ldDecodeMetaData.getNumberOfFrames());
    blackSnrGraphData.resize(ldDecodeMetaData.getNumberOfFrames());
    whiteSnrGraphData.resize(ldDecodeMetaData.getNumberOfFrames());

    bool ignoreChapters = false;
    qint32 lastChapter = -1;
    qint32 giveUpCounter = 0;
    chapterMap.clear();

    const qint32 numFrames = ldDecodeMetaData.getNumberOfFrames();
    for (qint32 frameNumber = 0; frameNumber < numFrames; frameNumber++) {
        double doLength = 0;
        double visibleDoLength = 0;
        double blackSnrTotal = 0;
        double whiteSnrTotal = 0;

        // SNR data may be missing in some fields, so we count the points to prevent
        // the frame average from being thrown-off by missing data
        double blackSnrPoints = 0;
        double whiteSnrPoints = 0;

        const LdDecodeMetaData::Field &firstField = ldDecodeMetaData.getField(ldDecodeMetaData.getFirstFieldNumber(frameNumber + 1));
        const LdDecodeMetaData::Field &secondField = ldDecodeMetaData.getField(ldDecodeMetaData.getSecondFieldNumber(frameNumber + 1));

        // Get the first field DOs
        if (firstField.dropOuts.size() > 0) {
            // Calculate the total length of the dropouts
            for (qint32 i = 0; i < firstField.dropOuts.size(); i++) {
                doLength += static_cast<double>(firstField.dropOuts.endx(i) - firstField.dropOuts.startx(i));
            }
        }

        // Get the second field DOs
        if (secondField.dropOuts.size() > 0) {
            // Calculate the total length of the dropouts
            for (qint32 i = 0; i < secondField.dropOuts.size(); i++) {
                doLength += static_cast<double>(secondField.dropOuts.endx(i) - secondField.dropOuts.startx(i));
            }
        }

        // Get the first field visible DOs
        const LdDecodeMetaData::VideoParameters &videoParameters = ldDecodeMetaData.getVideoParameters();

        if (firstField.dropOuts.size() > 0) {
            // Calculate the total length of the visible dropouts
            for (qint32 i = 0; i < firstField.dropOuts.size(); i++) {
                // Does the drop out start in the visible area?
                if ((firstField.dropOuts.fieldLine(i) >= videoParameters.firstActiveFieldLine) &&
                    (firstField.dropOuts.fieldLine(i) <= videoParameters.lastActiveFieldLine)) {
                    if (firstField.dropOuts.startx(i) >= videoParameters.activeVideoStart) {
                        qint32 startx = firstField.dropOuts.startx(i);
                        qint32 endx;
                        if (firstField.dropOuts.endx(i) < videoParameters.activeVideoEnd) endx = firstField.dropOuts.endx(i);
                        else endx = videoParameters.activeVideoEnd;

                        visibleDoLength += static_cast<double>(endx - startx);
                    }
                }
            }
        }

        // Get the second field visible DOs
        if (secondField.dropOuts.size() > 0) {
            // Calculate the total length of the visible dropouts
            for (qint32 i = 0; i < secondField.dropOuts.size(); i++) {
                // Does the drop out start in the visible area?
                if ((secondField.dropOuts.fieldLine(i) >= videoParameters.firstActiveFieldLine) &&
                    (secondField.dropOuts.fieldLine(i) <= videoParameters.lastActiveFieldLine)) {
                    if (secondField.dropOuts.startx(i) >= videoParameters.activeVideoStart) {
                        qint32 startx = secondField.dropOuts.startx(i);
                        qint32 endx;
                        if (secondField.dropOuts.endx(i) < videoParameters.activeVideoEnd) endx = secondField.dropOuts.endx(i);
                        else endx = videoParameters.activeVideoEnd;

                        visibleDoLength += static_cast<double>(endx - startx);
                    }
                }
            }
        }

        // Get the first field SNRs
        if (firstField.vitsMetrics.inUse) {
            if (firstField.vitsMetrics.bPSNR > 0) {
                blackSnrTotal += firstField.vitsMetrics.bPSNR;
                blackSnrPoints++;
            }
            if (firstField.vitsMetrics.wSNR > 0) {
                whiteSnrTotal += firstField.vitsMetrics.wSNR;
                whiteSnrPoints++;
            }
        }

        // Get the second field SNRs
        if (secondField.vitsMetrics.inUse) {
            if (secondField.vitsMetrics.bPSNR > 0) {
                blackSnrTotal += secondField.vitsMetrics.bPSNR;
                blackSnrPoints++;
            }
            if (secondField.vitsMetrics.wSNR > 0) {
                whiteSnrTotal += secondField.vitsMetrics.wSNR;
                whiteSnrPoints++;
            }
        }

        // Add the result to the vectors
        dropoutGraphData[frameNumber] = doLength;
        visibleDropoutGraphData[frameNumber] = visibleDoLength;
        blackSnrGraphData[frameNumber] = blackSnrTotal / blackSnrPoints; // Calc average for frame
        whiteSnrGraphData[frameNumber] = whiteSnrTotal / whiteSnrPoints; // Calc average for frame

        if (ignoreChapters) continue;

        // Decode the VBI
        VbiDecoder::Vbi vbi = vbiDecoder.decodeFrame(
            firstField.vbi.vbiData[0], firstField.vbi.vbiData[1], firstField.vbi.vbiData[2],
            secondField.vbi.vbiData[0], secondField.vbi.vbiData[1], secondField.vbi.vbiData[2]);

        // Get the chapter number
        qint32 currentChapter = vbi.chNo;
        if (currentChapter != -1) {
            if (currentChapter != lastChapter) {
                lastChapter = currentChapter;
                chapterMap.append(frameNumber);
            } else giveUpCounter++;
        }

        if (frameNumber == 100 && giveUpCounter < 50) {
            qDebug() << "Not seeing valid chapter numbers, giving up chapter mapping";
            ignoreChapters = true;
        }
    }
}

bool TbcSource::startBackgroundLoad(QString sourceFilename)
{
    // Open the TBC metadata file
    qDebug() << "TbcSource::startBackgroundLoad(): Processing SQLite metadata...";
    emit busy("Processing SQLite metadata...");

    QString metadataFileName = sourceFilename + ".db";

    const bool isChromaTbc = sourceFilename.endsWith("_chroma.tbc");
    if (isChromaTbc && !QFileInfo::exists(metadataFileName)) {
        // The user specified a _chroma.tbc file, and it doesn't have a .db.

        // The corresponding luma file should have a .db, so use that.
        QString baseFilename = sourceFilename;
        baseFilename.chop(11);
        metadataFileName = baseFilename + ".tbc.db";

        // But does the luma file itself exist?
        QString lumaFilename = baseFilename + ".tbc";
        if (QFileInfo::exists(lumaFilename)) {
            // Yes. Open both of them, defaulting to the chroma view.
            sourceFilename = lumaFilename;
        }
    }

    if (!ldDecodeMetaData.read(metadataFileName)) {
        // Open failed
        qWarning() << "Open TBC SQLite metadata failed for filename" << metadataFileName;
        currentSourceFilename.clear();

        // Show an error to the user and give up
        lastIOError = "Could not load source TBC SQLite metadata file";
        return false;
    }

    // Get the video parameters from the metadata
    LdDecodeMetaData::VideoParameters videoParameters = ldDecodeMetaData.getVideoParameters();

    // Open the new source video
    qDebug() << "TbcSource::startBackgroundLoad(): Loading TBC file...";
    emit busy("Loading TBC file...");
    if (!sourceVideo.open(sourceFilename, videoParameters.fieldWidth * videoParameters.fieldHeight)) {
        // Open failed
        qWarning() << "Open TBC file failed for filename" << sourceFilename;
        currentSourceFilename.clear();

        // Show an error to the user and give up
        lastIOError = "Could not open source TBC data file";
        return false;
    }

    // Is there a separate _chroma.tbc file?
    QString chromaSourceFilename = sourceFilename;
    chromaSourceFilename.chop(4);
    chromaSourceFilename += "_chroma.tbc";
    if (QFileInfo::exists(chromaSourceFilename)) {
        // Yes! Open it.
        qDebug() << "TbcSource::startBackgroundLoad(): Loading chroma TBC file...";
        emit busy("Loading chroma TBC file...");
        if (!chromaSourceVideo.open(chromaSourceFilename, videoParameters.fieldWidth * videoParameters.fieldHeight)) {
            // Open failed
            qWarning() << "Open chroma TBC file failed for filename" << chromaSourceFilename;
            currentSourceFilename.clear();
            sourceVideo.close();

            // Show an error to the user and give up
            lastIOError = "Could not open source chroma TBC data file";
            return false;
        }

        sourceMode = isChromaTbc ? CHROMA_SOURCE : BOTH_SOURCES;
    }

    // Both the video and metadata files are now open
    sourceReady = true;
    currentSourceFilename = sourceFilename;
    currentMetadataFilename = metadataFileName;

    // Configure the chroma decoder
    if (videoParameters.system == PAL || videoParameters.system == PAL_M) {
        palColour.updateConfiguration(videoParameters, palConfiguration);
    } else {
        if (isChromaTbc || sourceMode != ONE_SOURCE) {
            // Enable phase compensation by default, since this is probably a videotape source
            ntscConfiguration.phaseCompensation = true;
        }
        ntscColour.updateConfiguration(videoParameters, ntscConfiguration);
    }

    // Analyse the metadata
    emit busy("Generating graph data and chapter map...");
    generateData();

    return true;
}

void TbcSource::finishBackgroundLoad()
{
    // Send a finished loading message to the main window
    emit finishedLoading(future.result());
}

bool TbcSource::startBackgroundSave(QString metadataFilename)
{
    qDebug() << "TbcSource::startBackgroundSave(): Saving to" << metadataFilename;
    emit busy("Saving SQLite metadata...");

    // The general idea here is that decoding takes a long time -- so we want
    // to be careful not to destroy the user's only copy of their metadata file if
    // something goes wrong!

    // Write the metadata out to a new temporary file
    QString newMetadataFilename = metadataFilename + ".new";
    if (!ldDecodeMetaData.write(newMetadataFilename)) {
        // Writing failed
        lastIOError = "Could not write to new SQLite file";
        return false;
    }

    // If there isn't already a .bup backup file, rename the existing file to that name
    // (matching the behaviour of ld-process-vbi)
    QString backupFilename = metadataFilename + ".bup";
    if (!QFile::exists(backupFilename)) {
        if (!QFile::rename(metadataFilename, metadataFilename + ".bup")) {
            // Renaming failed
            lastIOError = "Could not rename existing SQLite file to backup";
            return false;
        }
    } else {
        // There is a backup, so it's safe to remove the existing file
        if (!QFile::remove(metadataFilename)) {
            // Deleting failed
            lastIOError = "Could not remove existing SQLite file";
            return false;
        }
    }

    // Rename the new file to the target name
    if (!QFile::rename(newMetadataFilename, metadataFilename)) {
        // Renaming failed
        lastIOError = "Could not rename new SQLite file to target name";
        return false;
    }

    qDebug() << "TbcSource::startBackgroundSave(): Save complete";
    return true;
}

void TbcSource::finishBackgroundSave()
{
    // Send a finished saving message to the main window
    emit finishedSaving(future.result());
}
<|MERGE_RESOLUTION|>--- conflicted
+++ resolved
@@ -1,1361 +1,1335 @@
-<<<<<<< HEAD
-/******************************************************************************
- * tbcsource.cpp
- * ld-analyse - TBC output analysis GUI
- *
- * SPDX-License-Identifier: GPL-3.0-or-later
- * SPDX-FileCopyrightText: 2018-2025 Simon Inns
- * SPDX-FileCopyrightText: 2021-2022 Adam Sampson
- *
- * This file is part of ld-decode-tools.
- ******************************************************************************/
-=======
-/************************************************************************
-
-    tbcsource.cpp
-
-    ld-analyse - TBC output analysis
-    Copyright (C) 2018-2022 Simon Inns
-    Copyright (C) 2021-2022 Adam Sampson
-
-    This file is part of ld-decode-tools.
-
-    ld-analyse is free software: you can redistribute it and/or
-    modify it under the terms of the GNU General Public License as
-    published by the Free Software Foundation, either version 3 of the
-    License, or (at your option) any later version.
-
-    This program is distributed in the hope that it will be useful,
-    but WITHOUT ANY WARRANTY; without even the implied warranty of
-    MERCHANTABILITY or FITNESS FOR A PARTICULAR PURPOSE.  See the
-    GNU General Public License for more details.
-
-    You should have received a copy of the GNU General Public License
-    along with this program.  If not, see <http://www.gnu.org/licenses/>.
-
-************************************************************************/
-#include <limits>
->>>>>>> f1d864c7
-
-#include "tbcsource.h"
-
-#include "sourcefield.h"
-
-TbcSource::TbcSource(QObject *parent) : QObject(parent)
-{
-    resetState();
-
-    // Configure the chroma decoder
-    palConfiguration = palColour.getConfiguration();
-    palConfiguration.chromaFilter = PalColour::transform2DFilter;
-    ntscConfiguration = ntscColour.getConfiguration();
-    outputConfiguration.pixelFormat = OutputWriter::PixelFormat::RGB48;
-    outputConfiguration.paddingAmount = 1;
-}
-
-// Public methods -----------------------------------------------------------------------------------------------------
-
-// Method to load a TBC source file
-void TbcSource::loadSource(QString sourceFilename)
-{
-    resetState();
-
-    // Set the current file name
-    QFileInfo inFileInfo(sourceFilename);
-    currentSourceFilename = inFileInfo.fileName();
-    qDebug() << "TbcSource::loadSource(): Opening TBC source file:" << currentSourceFilename;
-
-    // Set up and fire-off background loading thread
-    qDebug() << "TbcSource::loadSource(): Setting up background loader thread";
-    disconnect(&watcher, &QFutureWatcher<bool>::finished, nullptr, nullptr);
-    connect(&watcher, &QFutureWatcher<bool>::finished, this, &TbcSource::finishBackgroundLoad);
-#if QT_VERSION < QT_VERSION_CHECK(6, 0, 0)
-    future = QtConcurrent::run(this, &TbcSource::startBackgroundLoad, sourceFilename);
-#else
-    future = QtConcurrent::run(&TbcSource::startBackgroundLoad, this, sourceFilename);
-#endif
-    watcher.setFuture(future);
-}
-
-// Method to unload a TBC source file
-void TbcSource::unloadSource()
-{
-    sourceVideo.close();
-    if (sourceMode != ONE_SOURCE) chromaSourceVideo.close();
-    resetState();
-}
-
-// Start saving the metadata file for the current source
-void TbcSource::saveSourceMetadata()
-{
-    // Start a background saving thread
-    qDebug() << "TbcSource::saveSourceMetadata(): Starting background save thread";
-    disconnect(&watcher, &QFutureWatcher<bool>::finished, nullptr, nullptr);
-    connect(&watcher, &QFutureWatcher<bool>::finished, this, &TbcSource::finishBackgroundSave);
-#if QT_VERSION < QT_VERSION_CHECK(6, 0, 0)
-    future = QtConcurrent::run(this, &TbcSource::startBackgroundSave, currentMetadataFilename);
-#else
-    future = QtConcurrent::run(&TbcSource::startBackgroundSave, this, currentMetadataFilename);
-#endif
-    watcher.setFuture(future);
-}
-
-// Method returns true is a TBC source is loaded
-bool TbcSource::getIsSourceLoaded()
-{
-    return sourceReady;
-}
-
-// Method returns the filename of the current TBC source
-QString TbcSource::getCurrentSourceFilename()
-{
-    if (!sourceReady) return QString();
-
-    return currentSourceFilename;
-}
-
-// Return a description of the last IO error
-QString TbcSource::getLastIOError()
-{
-    return lastIOError;
-}
-
-// Method to set the highlight dropouts mode (true = dropouts highlighted)
-void TbcSource::setHighlightDropouts(bool _state)
-{
-    invalidateImageCache();
-    dropoutsOn = _state;
-}
-
-// Method to set the chroma decoder mode (true = on)
-void TbcSource::setChromaDecoder(bool _state)
-{
-    invalidateImageCache();
-    chromaOn = _state;
-}
-
-// Method to set the view mode
-void TbcSource::setViewMode(ViewMode _viewMode)
-{
-    invalidateImageCache();
-    viewMode = _viewMode;
-}
-
-// Method to set stretch field mode (true = on)
-void TbcSource::setStretchField(bool _stretch)
-{
-    invalidateImageCache();
-    stretchFieldOn = _stretch;
-}
-
-// Method to set the field order (true = reversed, false = normal)
-void TbcSource::setFieldOrder(bool _state)
-{
-    invalidateImageCache();
-    reverseFoOn = _state;
-
-    if (reverseFoOn) ldDecodeMetaData.setIsFirstFieldFirst(false);
-    else ldDecodeMetaData.setIsFirstFieldFirst(true);
-}
-
-// Method to set if we combine source
-void TbcSource::setCombine(bool _state)
-{
-	combine = _state;
-}
-
-// Method to get the state of the highlight dropouts mode
-bool TbcSource::getHighlightDropouts()
-{
-    return dropoutsOn;
-}
-
-// Method to get the state of the chroma decoder mode
-bool TbcSource::getChromaDecoder()
-{
-    return chromaOn;
-}
-
-// Method to get the view mode
-TbcSource::ViewMode TbcSource::getViewMode()
-{
-    return viewMode;
-}
-
-// Method to determine if frame view is enabled
-bool TbcSource::getFrameViewEnabled()
-{
-    return viewMode == ViewMode::FRAME_VIEW;
-}
-
-// Method to determine if field view is enabled
-bool TbcSource::getFieldViewEnabled()
-{
-    return viewMode == ViewMode::FIELD_VIEW;
-}
-
-// Method to determine if split view is enabled
-bool TbcSource::getSplitViewEnabled()
-{
-    return viewMode == ViewMode::SPLIT_VIEW;
-}
-
-// Method to get the state of the stretch field mode
-bool TbcSource::getStretchField()
-{
-    return stretchFieldOn;
-}
-
-// Method to get the field order
-bool TbcSource::getFieldOrder()
-{
-    return reverseFoOn;
-}
-
-// Return the source mode
-TbcSource::SourceMode TbcSource::getSourceMode()
-{
-    return sourceMode;
-}
-
-// Set the source mode
-void TbcSource::setSourceMode(TbcSource::SourceMode _sourceMode)
-{
-    if (sourceMode == ONE_SOURCE) return;
-
-    invalidateImageCache();
-    sourceMode = _sourceMode;
-}
-
-// Load the metadata for a field/frame
-void TbcSource::load(qint32 frameNumber, qint32 fieldNumber)
-{
-    loadedFieldNumber = fieldNumber;
-
-    // If there's no source, or we've already loaded that frame, nothing to do
-    if (!sourceReady || loadedFrameNumber == frameNumber) return;
-    loadedFrameNumber = frameNumber;
-    inputFieldsValid = false;
-    invalidateImageCache();
-
-    // Get the required field numbers
-    firstFieldNumber = ldDecodeMetaData.getFirstFieldNumber(frameNumber);
-    secondFieldNumber = ldDecodeMetaData.getSecondFieldNumber(frameNumber);
-
-    // Make sure we have a valid response from the frame determination
-    if (firstFieldNumber == -1 || secondFieldNumber == -1) {
-        qCritical() << "Could not determine field numbers!";
-
-        // Jump back one frame
-        if (frameNumber != 1) {
-            frameNumber--;
-
-            firstFieldNumber = ldDecodeMetaData.getFirstFieldNumber(frameNumber);
-            secondFieldNumber = ldDecodeMetaData.getSecondFieldNumber(frameNumber);
-        }
-        qDebug() << "TbcSource::load(): Jumping back one frame due to error";
-    }
-
-    // Get the field metadata
-    firstField = ldDecodeMetaData.getField(firstFieldNumber);
-    secondField = ldDecodeMetaData.getField(secondFieldNumber);
-}
-
-// Method to get a QImage from a field or frame number
-QImage TbcSource::getImage()
-{
-    if ((getFieldViewEnabled() ? loadedFieldNumber : loadedFrameNumber) == -1) return QImage();
-
-    // Check cached QImage
-    if (!getFieldViewEnabled() && cacheValid) {
-        return cache;
-    }
-
-    // Get a QImage for the output
-    auto outputImage = generateQImage();
-
-    // Highlight dropouts
-    if (dropoutsOn) {
-        // Create a painter object
-        QPainter imagePainter(&outputImage);
-
-        // Get the metadata for the video parameters
-        LdDecodeMetaData::VideoParameters videoParameters = ldDecodeMetaData.getVideoParameters();
-
-        // Calculate the frame height
-        const auto frameHeight = (videoParameters.fieldHeight * 2) - 1;
-        const auto fieldN = getFieldViewEnabled() ? 1 : 2;
-
-        // This will run once for field view and twice for frame/split view
-        for (auto i = 0; i < fieldN; i++) {
-            // Set current field based on loop iteration or field number
-            auto isFirstField = getViewMode() == ViewMode::FIELD_VIEW ? loadedFieldNumber % 2 != 0 : i == 0;
-            auto currentField = isFirstField ? &firstField : &secondField;
-            imagePainter.setPen(isFirstField ? Qt::red : Qt::blue);
-
-            // Draw the drop out data for the current field
-            for (auto dropOutIndex = 0; dropOutIndex < currentField->dropOuts.size(); dropOutIndex++) {
-                const auto startx = currentField->dropOuts.startx(dropOutIndex);
-                const auto endx = currentField->dropOuts.endx(dropOutIndex);
-                const auto fieldLine = currentField->dropOuts.fieldLine(dropOutIndex);
-
-                switch (getViewMode()) {
-                    case ViewMode::FRAME_VIEW: {
-                        qint32 lineY;
-                        if (isFirstField) {
-                            lineY = (fieldLine - 1) * 2;
-                        } else {
-                            lineY = (fieldLine * 2) - 1;
-                        }
-
-                        imagePainter.drawLine(startx, lineY, endx, lineY);
-                        break;
-                    }
-
-                    case ViewMode::SPLIT_VIEW: {
-                        qint32 lineY;
-                        if (isFirstField) {
-                            lineY = fieldLine - 1;
-                        } else {
-                            lineY = fieldLine + (frameHeight / 2);
-                        }
-
-                        imagePainter.drawLine(startx, lineY, endx, lineY);
-                        break;
-                    }
-
-                    case ViewMode::FIELD_VIEW: {
-                        // Draw line off-center if 1:1, else double lines
-                        if (getStretchField()) {
-                            qint32 lineY = fieldLine - 1;
-
-                            imagePainter.drawLine(startx, lineY * 2, endx, lineY * 2);
-                            imagePainter.drawLine(startx, lineY * 2 + 1, endx, lineY * 2 + 1);
-                        } else {
-                            qint32 lineY = fieldLine - 1 + (frameHeight / 4);
-
-                            imagePainter.drawLine(startx, lineY, endx, lineY);
-                        }
-                        break;
-                    }
-                }
-            }
-        }
-
-        // End the painter object
-        imagePainter.end();
-    }
-
-    cache = outputImage;
-    cacheValid = true;
-
-    return outputImage;
-}
-
-// Method to get the number of available frames
-qint32 TbcSource::getNumberOfFrames()
-{
-    if (!sourceReady) return 0;
-    return ldDecodeMetaData.getNumberOfFrames();
-}
-
-// Method to get the number of available fields
-qint32 TbcSource::getNumberOfFields()
-{
-    if (!sourceReady) return 0;
-    return ldDecodeMetaData.getNumberOfFields();
-}
-
-// Method returns true if the TBC source is anamorphic (false for 4:3)
-bool TbcSource::getIsWidescreen()
-{
-    if (!sourceReady) return false;
-    return ldDecodeMetaData.getVideoParameters().isWidescreen;
-}
-
-// Return the source's VideoSystem
-VideoSystem TbcSource::getSystem()
-{
-    if (!sourceReady) return NTSC;
-    return ldDecodeMetaData.getVideoParameters().system;
-}
-
-// Return the source's VideoSystem description
-QString TbcSource::getSystemDescription()
-{
-    if (!sourceReady) return "None";
-    return ldDecodeMetaData.getVideoSystemDescription();
-}
-
-// Method to get the frame height in scanlines
-qint32 TbcSource::getFrameHeight()
-{
-    if (!sourceReady) return 0;
-
-    // Get the metadata for the fields
-    LdDecodeMetaData::VideoParameters videoParameters = ldDecodeMetaData.getVideoParameters();
-
-    // Calculate the frame height
-    return (videoParameters.fieldHeight * 2) - 1;
-}
-
-// Method to get the frame width in dots
-qint32 TbcSource::getFrameWidth()
-{
-    if (!sourceReady) return 0;
-
-    // Get the metadata for the fields
-    LdDecodeMetaData::VideoParameters videoParameters = ldDecodeMetaData.getVideoParameters();
-
-    // Return the frame width
-    return (videoParameters.fieldWidth);
-}
-
-// Get black SNR data for graphing
-QVector<double> TbcSource::getBlackSnrGraphData()
-{
-    return blackSnrGraphData;
-}
-
-// Get white SNR data for graphing
-QVector<double> TbcSource::getWhiteSnrGraphData()
-{
-    return whiteSnrGraphData;
-}
-
-// Get dropout data for graphing
-QVector<double> TbcSource::getDropOutGraphData()
-{
-    return dropoutGraphData;
-}
-
-// Get visible dropout data for graphing
-QVector<double> TbcSource::getVisibleDropOutGraphData()
-{
-    return visibleDropoutGraphData;
-}
-
-// Method to get the size of the graphing data
-qint32 TbcSource::getGraphDataSize()
-{
-    // All data vectors are the same size, just return the size on one
-    return dropoutGraphData.size();
-}
-
-// Method returns true if frame contains dropouts
-bool TbcSource::getIsDropoutPresent()
-{
-    if (loadedFrameNumber == -1) return false;
-
-    if (firstField.dropOuts.size() > 0) return true;
-    if (secondField.dropOuts.size() > 0) return true;
-    return false;
-}
-
-// Get the decoded ComponentFrame for the current frame
-const ComponentFrame &TbcSource::getComponentFrame()
-{
-    // Load and decode SourceFields for the current frame
-    loadInputFields();
-    decodeFrame();
-
-    return componentFrames[0];
-}
-
-// Get the VideoParameters for the current source
-const LdDecodeMetaData::VideoParameters &TbcSource::getVideoParameters()
-{
-    return ldDecodeMetaData.getVideoParameters();
-}
-
-// Update the VideoParameters for the current source
-void TbcSource::setVideoParameters(const LdDecodeMetaData::VideoParameters &videoParameters)
-{
-    invalidateImageCache();
-
-    // Update the metadata
-    ldDecodeMetaData.setVideoParameters(videoParameters);
-
-    // Reconfigure the chroma decoder
-    configureChromaDecoder();
-}
-
-// Get scan line data from the field/frame
-TbcSource::ScanLineData TbcSource::getScanLineData(qint32 scanLine)
-{
-    if (loadedFrameNumber == -1) return ScanLineData();
-
-    ScanLineData scanLineData;
-    LdDecodeMetaData::VideoParameters videoParameters = ldDecodeMetaData.getVideoParameters();
-    auto frameLine = 0;
-    bool isFirstField = true;
-
-    switch (getViewMode()) {
-        case ViewMode::FRAME_VIEW: {
-            frameLine = scanLine;
-            isFirstField = (scanLine % 2) == 0;
-            break;
-        }
-
-        case ViewMode::SPLIT_VIEW: {
-            if (scanLine <= videoParameters.fieldHeight) {
-                isFirstField = true;
-                frameLine = scanLine;
-
-                // Offset for LineNumber
-                scanLine = (scanLine * 2) - 1;
-            } else {
-                isFirstField = false;
-                frameLine = scanLine - videoParameters.fieldHeight;
-
-                // Offset for LineNumber
-                scanLine = (scanLine - videoParameters.fieldHeight) * 2;
-            }
-            break;
-        }
-
-        case ViewMode::FIELD_VIEW: {
-            isFirstField = loadedFieldNumber % 2 != 0;
-
-            // Ensure frameLine accounts for fields and duplicated lines
-            if (getStretchField()) {
-                frameLine = (scanLine + 1) / 2;
-
-                // Offset for LineNumber
-                if (scanLine % 2 == 0 && isFirstField && scanLine > 1) scanLine--;
-                if (scanLine % 2 != 0 && !isFirstField) scanLine++;
-            } else {
-                // Return if coords in unused area
-                const auto startOffset = getFrameHeight() / 4;
-
-                if (scanLine <= startOffset || scanLine > startOffset + videoParameters.fieldHeight) {
-                    return ScanLineData();
-                }
-
-                frameLine = scanLine - startOffset;
-
-                // Offset for LineNumber
-                if (isFirstField) scanLine = (frameLine * 2) - 1;
-                if (!isFirstField) scanLine = (frameLine * 2);
-            }
-
-            break;
-        }
-    }
-
-    // Set the system and line number
-    scanLineData.systemDescription = ldDecodeMetaData.getVideoSystemDescription();
-    scanLineData.lineNumber = LineNumber::fromFrame1(scanLine, videoParameters.system);
-    const LineNumber &lineNumber = scanLineData.lineNumber;
-
-    // Set the video parameters
-    scanLineData.blackIre = videoParameters.black16bIre;
-    scanLineData.whiteIre = videoParameters.white16bIre;
-    scanLineData.fieldWidth = videoParameters.fieldWidth;
-    scanLineData.colourBurstStart = videoParameters.colourBurstStart;
-    scanLineData.colourBurstEnd = videoParameters.colourBurstEnd;
-    scanLineData.activeVideoStart = videoParameters.activeVideoStart;
-    scanLineData.activeVideoEnd = videoParameters.activeVideoEnd;
-
-    // Is this line part of the active region?
-    scanLineData.isActiveLine = (frameLine - 1) >= videoParameters.firstActiveFrameLine
-                                && (frameLine -1) < videoParameters.lastActiveFrameLine;
-
-    // Get the field video and dropout data
-    // Put chroma in "composite" field if using Y/C input.
-    const SourceVideo::Data &fieldData = isFirstField ? inputFields[inputStartIndex].data
-                            : inputFields[inputStartIndex + 1].data;
-    const ComponentFrame &componentFrame = getComponentFrame();
-    DropOuts &dropouts = isFirstField ? firstField.dropOuts : secondField.dropOuts;
-
-    scanLineData.composite.resize(videoParameters.fieldWidth);
-    scanLineData.luma.resize(videoParameters.fieldWidth);
-    scanLineData.isDropout.resize(videoParameters.fieldWidth);
-
-
-    for (qint32 xPosition = 0; xPosition < videoParameters.fieldWidth; xPosition++) {
-        // Get the 16-bit composite value for the current pixel (frame data is numbered 0-624 or 0-524)
-        scanLineData.composite[xPosition] = fieldData[(lineNumber.field0() * videoParameters.fieldWidth) + xPosition];
-
-        // Get the decoded luma value for the current pixel (only computed in the active region)
-        scanLineData.luma[xPosition] = static_cast<qint32>(componentFrame.y(frameLine - 1)[xPosition]);
-
-        scanLineData.isDropout[xPosition] = false;
-        for (qint32 doCount = 0; doCount < dropouts.size(); doCount++) {
-            if (dropouts.fieldLine(doCount) == lineNumber.field1()) {
-                if (xPosition >= dropouts.startx(doCount) && xPosition <= dropouts.endx(doCount)) scanLineData.isDropout[xPosition] = true;
-            }
-        }
-    }
-
-    if (sourceMode == BOTH_SOURCES) {
-        const auto &chromaFieldData = isFirstField ? chromaInputFields[inputStartIndex].data
-                     : chromaInputFields[inputStartIndex + 1].data;
-        // We need to offset by half a word since the input is 16-bit unsigned.
-        const short offset = std::numeric_limits<int16_t>::min();
-        scanLineData.chroma.resize(videoParameters.fieldWidth);
-        for (qint32 xPosition = 0; xPosition < videoParameters.fieldWidth; xPosition++) {
-            scanLineData.chroma[xPosition] = chromaFieldData[(lineNumber.field0() * videoParameters.fieldWidth) + xPosition] + offset;
-            // Combine Y and C to "simulate" composite for the scope.
-            scanLineData.composite[xPosition] += scanLineData.chroma[xPosition];
-        }
-
-    }
-
-    return scanLineData;
-}
-
-// Method to return the decoded VBI data for the frame
-VbiDecoder::Vbi TbcSource::getFrameVbi()
-{
-    if (loadedFrameNumber == -1) return VbiDecoder::Vbi();
-
-    return vbiDecoder.decodeFrame(firstField.vbi.vbiData[0], firstField.vbi.vbiData[1], firstField.vbi.vbiData[2],
-                                  secondField.vbi.vbiData[0], secondField.vbi.vbiData[1], secondField.vbi.vbiData[2]);
-}
-
-// Method returns true if the VBI is valid for the frame
-bool TbcSource::getIsFrameVbiValid()
-{
-    if (loadedFrameNumber == -1) return false;
-
-    if (firstField.vbi.vbiData[0] == -1 || firstField.vbi.vbiData[1] == -1 || firstField.vbi.vbiData[2] == -1) return false;
-    if (secondField.vbi.vbiData[0] == -1 || secondField.vbi.vbiData[1] == -1 || secondField.vbi.vbiData[2] == -1) return false;
-
-    return true;
-}
-
-// Method to return the decoded VIDEO ID data for the frame
-VideoIdDecoder::VideoId TbcSource::getFrameVideoId()
-{
-    if (loadedFrameNumber == -1) return VideoIdDecoder::VideoId();
-
-    return videoIdDecoder.decodeFrame(firstField.ntsc.videoIdData, secondField.ntsc.videoIdData);
-}
-
-// Method returns true if the VIDEO ID is present for the frame
-bool TbcSource::getIsFrameVideoIdValid()
-{
-    if (loadedFrameNumber == -1) return false;
-
-    if (!firstField.ntsc.isVideoIdDataValid || !secondField.ntsc.isVideoIdDataValid) return false;
-
-    return true;
-}
-
-// Method to return the decoded VITC data for the frame
-VitcDecoder::Vitc TbcSource::getFrameVitc()
-{
-    if (loadedFrameNumber == -1) return VitcDecoder::Vitc();
-
-    const VideoSystem system = ldDecodeMetaData.getVideoParameters().system;
-    if (firstField.vitc.inUse) return vitcDecoder.decode(firstField.vitc.vitcData, system);
-    if (secondField.vitc.inUse) return vitcDecoder.decode(secondField.vitc.vitcData, system);
-
-    return VitcDecoder::Vitc();
-}
-
-// Method returns true if the VITC is valid for the frame
-bool TbcSource::getIsFrameVitcValid()
-{
-    if (loadedFrameNumber == -1) return false;
-
-    return firstField.vitc.inUse || secondField.vitc.inUse;
-}
-
-// Method to get the field number of the first field of the frame
-qint32 TbcSource::getFirstFieldNumber()
-{
-    if (loadedFrameNumber == -1) return 0;
-    return firstFieldNumber;
-}
-
-// Method to get the field number of the second field of the frame
-qint32 TbcSource::getSecondFieldNumber()
-{
-    if (loadedFrameNumber == -1) return 0;
-    return secondFieldNumber;
-}
-
-qint32 TbcSource::getCcData0()
-{
-    if (loadedFrameNumber == -1) return 0;
-
-    if (firstField.closedCaption.data0 != -1) return firstField.closedCaption.data0;
-    return secondField.closedCaption.data0;
-}
-
-qint32 TbcSource::getCcData1()
-{
-    if (loadedFrameNumber == -1) return 0;
-
-    if (firstField.closedCaption.data1 != -1) return firstField.closedCaption.data1;
-    return secondField.closedCaption.data1;
-}
-
-void TbcSource::setChromaConfiguration(const PalColour::Configuration &_palConfiguration,
-                                       const Comb::Configuration &_ntscConfiguration,
-                                       const OutputWriter::Configuration &_outputConfiguration)
-{
-    invalidateImageCache();
-
-    palConfiguration = _palConfiguration;
-    ntscConfiguration = _ntscConfiguration;
-    outputConfiguration = _outputConfiguration;
-
-    configureChromaDecoder();
-}
-
-const PalColour::Configuration &TbcSource::getPalConfiguration()
-{
-    return palConfiguration;
-}
-
-const Comb::Configuration &TbcSource::getNtscConfiguration()
-{
-    return ntscConfiguration;
-}
-
-const MonoDecoder::MonoConfiguration &TbcSource::getMonoConfiguration()
-{
-    return monoConfiguration;
-}
-
-const OutputWriter::Configuration &TbcSource::getOutputConfiguration()
-{
-    return outputConfiguration;
-}
-
-// Return the frame number of the start of the next chapter
-qint32 TbcSource::startOfNextChapter(qint32 currentFrameNumber)
-{
-    // Do we have a chapter map?
-    if (chapterMap.size() == 0) return getNumberOfFrames();
-
-    qint32 mapLocation = -1;
-    for (qint32 i = 0; i < chapterMap.size(); i++) {
-        if (chapterMap[i] > currentFrameNumber) {
-            mapLocation = i;
-            break;
-        }
-    }
-
-    // Found?
-    if (mapLocation != -1) {
-        return chapterMap[mapLocation];
-    }
-
-    return getNumberOfFrames();
-}
-
-// Return the frame number of the start of the current chapter
-qint32 TbcSource::startOfChapter(qint32 currentFrameNumber)
-{
-    // Do we have a chapter map?
-    if (chapterMap.size() == 0) return 1;
-
-    qint32 mapLocation = -1;
-    for (qint32 i = chapterMap.size() - 1; i >= 0; i--) {
-        if (chapterMap[i] < currentFrameNumber) {
-            mapLocation = i;
-            break;
-        }
-    }
-
-    // Found?
-    if (mapLocation != -1) {
-        return chapterMap[mapLocation];
-    }
-
-    return 1;
-}
-
-
-// Private methods ----------------------------------------------------------------------------------------------------
-
-// Re-initialise state for a new source video
-void TbcSource::resetState()
-{
-    // Default frame image options
-    chromaOn = false;
-    dropoutsOn = false;
-    viewMode = ViewMode::FRAME_VIEW;
-    reverseFoOn = false;
-    sourceReady = false;
-    sourceMode = ONE_SOURCE;
-
-    // Cache state
-    loadedFrameNumber = -1;
-    loadedFieldNumber = -1;
-    inputFieldsValid = false;
-    decodedFrameValid = false;
-    cacheValid = false;
-}
-
-// Mark any cached data for the current field/frame as invalid
-void TbcSource::invalidateImageCache()
-{
-    // Note this includes the input fields, because the number of fields we
-    // load depends on the decoder parameters
-    inputFieldsValid = false;
-    decodedFrameValid = false;
-    cacheValid = false;
-}
-
-// Configure the chroma decoder for its settings and the VideoParameters
-void TbcSource::configureChromaDecoder()
-{
-    // Configure the chroma decoder
-    LdDecodeMetaData::VideoParameters videoParameters = ldDecodeMetaData.getVideoParameters(); 
-	
-    if (videoParameters.system == PAL || videoParameters.system == PAL_M) {
-		monoConfiguration.yNRLevel = palConfiguration.yNRLevel;
-        palColour.updateConfiguration(videoParameters, palConfiguration);
-    } else {
-		monoConfiguration.yNRLevel = ntscConfiguration.yNRLevel;
-        ntscColour.updateConfiguration(videoParameters, ntscConfiguration);
-    }
-	monoDecoder.updateConfiguration(videoParameters, monoConfiguration);
-
-    // Configure the OutputWriter.
-    // Because we have padding disabled, this won't change the VideoParameters.
-    outputWriter.updateConfiguration(videoParameters, outputConfiguration);
-}
-
-// Ensure the SourceFields for the current frame are loaded
-void TbcSource::loadInputFields()
-{
-    if (inputFieldsValid) return;
-
-    // Work out how many frames ahead/behind we need to fetch
-    qint32 lookBehind, lookAhead;
-    if (getSystem() == PAL || getSystem() == PAL_M) {
-        lookBehind = palConfiguration.getLookBehind();
-        lookAhead = palConfiguration.getLookAhead();
-    } else {
-        lookBehind = ntscConfiguration.getLookBehind();
-        lookAhead = ntscConfiguration.getLookAhead();
-    }
-
-    if (sourceMode == CHROMA_SOURCE) {
-        // Load chroma directly into inputFields
-        SourceField::loadFields(chromaSourceVideo, ldDecodeMetaData,
-                                loadedFrameNumber, 1, lookBehind, lookAhead,
-                                inputFields, inputStartIndex, inputEndIndex);
-    } else {
-        // Load the only source, or luma, into inputFields
-        SourceField::loadFields(sourceVideo, ldDecodeMetaData,
-                                loadedFrameNumber, 1, lookBehind, lookAhead,
-                                inputFields, inputStartIndex, inputEndIndex);
-    }
-
-    if (sourceMode == BOTH_SOURCES) {
-        // Load chroma into chromaInputFields
-        SourceField::loadFields(chromaSourceVideo, ldDecodeMetaData,
-                                loadedFrameNumber, 1, lookBehind, lookAhead,
-                                chromaInputFields, inputStartIndex, inputEndIndex);
-		if(combine)
-		{
-			// Separate chroma is offset (see chroma_to_u16 in vhsdecode/chroma.py)
-			static constexpr qint32 CHROMA_OFFSET = 32767;
-
-			// Add chroma to luma, removing the offset
-			for (qint32 fieldIndex = inputStartIndex; fieldIndex < inputEndIndex; fieldIndex++) {
-				auto &sourceData = inputFields[fieldIndex].data;
-				const auto &chromaData = chromaInputFields[fieldIndex].data;
-
-				for (qint32 i = 0; i < sourceData.size(); i++) {
-					qint32 sum = static_cast<qint32>(sourceData[i]) + static_cast<qint32>(chromaData[i]) - CHROMA_OFFSET;
-					sourceData[i] = static_cast<quint16>(qBound(0, sum, 65535));
-				}
-			}
-		}
-    }
-
-    inputFieldsValid = true;
-}
-
-// Ensure the current frame has been decoded
-void TbcSource::decodeFrame()
-{
-    if (decodedFrameValid) return;
-
-    loadInputFields();
-	
-	bool isMono = false;
-
-    // Decode the current frame to components
-    componentFrames.resize(1);
-    yFrames.resize(1);
-    cFrames.resize(1);
-	if(!combine && sourceMode == BOTH_SOURCES)
-	{
-		monoDecoder.decodeFrames(inputFields, inputStartIndex, inputEndIndex, yFrames);
-		if ((getSystem() == PAL || getSystem() == PAL_M) && palConfiguration.chromaFilter != PalColour::mono) {
-			// PAL source
-			palColour.decodeFrames(chromaInputFields, inputStartIndex, inputEndIndex, cFrames);
-		} else if(getSystem() == NTSC && ntscConfiguration.dimensions != 0){
-			// NTSC source
-			ntscColour.decodeFrames(chromaInputFields, inputStartIndex, inputEndIndex, cFrames);
-		}
-		else
-		{
-			isMono = true;
-		}
-		
-		for (qint32 fieldIndex = inputStartIndex, frameIndex = 0; fieldIndex < inputEndIndex; fieldIndex += 2, frameIndex++)
-		{
-			//isMono ? cFrames[frameIndex].init(ldDecodeMetaData.getVideoParameters(), false);
-			componentFrames[frameIndex].init(ldDecodeMetaData.getVideoParameters(), false);
-			componentFrames[frameIndex].setY(*yFrames[frameIndex].getY());
-			if(!isMono){	
-				componentFrames[frameIndex].setU(*cFrames[frameIndex].getU());
-				componentFrames[frameIndex].setV(*cFrames[frameIndex].getV());
-			}
-		}
-	}
-	else
-	{
-		if (getSystem() == PAL || getSystem() == PAL_M) {
-			if(palConfiguration.chromaFilter == palColour.ChromaFilterMode::mono){
-				monoDecoder.decodeFrames(inputFields, inputStartIndex, inputEndIndex, componentFrames);
-			} else {
-				// PAL source
-				palColour.decodeFrames(inputFields, inputStartIndex, inputEndIndex, componentFrames);
-			}
-		} else {
-			if(ntscConfiguration.dimensions == 0){
-				monoDecoder.decodeFrames(inputFields, inputStartIndex, inputEndIndex, componentFrames);
-			} else {
-				// NTSC source
-				ntscColour.decodeFrames(inputFields, inputStartIndex, inputEndIndex, componentFrames);
-			}
-		}
-	}
-
-    decodedFrameValid = true;
-}
-
-// Method to create a QImage for a source video frame
-QImage TbcSource::generateQImage()
-{
-    // Get the metadata for the video parameters
-    LdDecodeMetaData::VideoParameters videoParameters = ldDecodeMetaData.getVideoParameters();
-
-    // Calculate the frame height
-    const qint32 frameHeight = (videoParameters.fieldHeight * 2) - 1;
-    const qint32 frameWidth = videoParameters.fieldWidth;
-
-    // Set the frame image
-    auto outputImage = QImage(frameWidth, frameHeight, QImage::Format_RGB32);
-
-    // Fill the QImage with black
-    outputImage.fill(Qt::black);
-
-    // Create RGB32 data and set h/w + offsets
-    QVector<QRgb> rgbData;
-    qint32 inputHeight, inputWidth, fieldHeight, inputOffset, outputOffset;
-
-    if (chromaOn) {
-        // Show debug information
-        if (getFieldViewEnabled()) {
-            qDebug().nospace() << "TbcSource::generateQImage(): Generating a chroma image from field " << loadedFieldNumber <<
-                        " (" << videoParameters.fieldWidth << "x" << videoParameters.fieldHeight << ")";
-        } else {
-            qDebug().nospace() << "TbcSource::generateQImage(): Generating a chroma image from frame " << loadedFrameNumber <<
-                        " (" << videoParameters.fieldWidth << "x" << frameHeight << ")";
-        }
-
-        inputHeight = videoParameters.lastActiveFrameLine - videoParameters.firstActiveFrameLine;
-        inputWidth = videoParameters.activeVideoEnd - videoParameters.activeVideoStart;
-        fieldHeight = inputHeight / 2;
-        inputOffset = videoParameters.firstActiveFrameLine;
-        outputOffset = videoParameters.activeVideoStart;
-
-        // Chroma decode the current frame
-        decodeFrame();
-
-        // Convert component video to RGB
-        OutputFrame outputFrame;
-        outputWriter.convert(componentFrames[0], outputFrame);
-
-        const auto rgb48Ptr = reinterpret_cast<quint16 *>(outputFrame.data());
-        rgbData.reserve(inputHeight * inputWidth * 3);
-
-        // Create RGB32 from RGB48
-        for (auto i = 0; i < inputHeight * inputWidth * 3; i += 3) {
-            rgbData.push_back(qRgb(static_cast<qint32>(rgb48Ptr[i + 0] / 256),
-                                   static_cast<qint32>(rgb48Ptr[i + 1] / 256),
-                                   static_cast<qint32>(rgb48Ptr[i + 2] / 256)));
-        }
-    } else {
-        // Show debug information
-        if (getFieldViewEnabled()) {
-            qDebug().nospace() << "TbcSource::generateQImage(): Generating a source image from field " << loadedFieldNumber <<
-                        " (" << videoParameters.fieldWidth << "x" << videoParameters.fieldHeight << ")";
-        } else {
-            qDebug().nospace() << "TbcSource::generateQImage(): Generating a source image from frame " << loadedFrameNumber <<
-                        " (" << videoParameters.fieldWidth << "x" << frameHeight << ")";
-        }
-
-        inputHeight = frameHeight;
-        inputWidth = frameWidth;
-        fieldHeight = videoParameters.fieldHeight;
-        inputOffset = 0;
-        outputOffset = 0;
-
-        // Load SourceFields for the current frame
-        loadInputFields();
-
-        // Get pointers to the 16-bit greyscale data
-        const quint16 *firstFieldPointer = inputFields[inputStartIndex].data.data();
-        const quint16 *secondFieldPointer = inputFields[inputStartIndex + 1].data.data();
-        rgbData.reserve(inputHeight * inputWidth * 3);
-
-        // Create RGB32 from Gray16
-        for (auto y = 0; y < fieldHeight * 2; y++) {
-            auto *ptr = y % 2 == 0 ? firstFieldPointer : secondFieldPointer;
-
-            for (auto x = 0; x < inputWidth; x++) {
-                auto value = static_cast<qint32>(ptr[((y / 2) * inputWidth) + x] / 256);
-                rgbData.push_back(qRgb(value, value, value));
-            }
-        }
-    }
-
-    // Copy RGB data to QImage
-    switch (getViewMode()) {
-        case ViewMode::FRAME_VIEW: {
-            for (auto y = 0; y < inputHeight; y++) {
-                auto *outputLine = reinterpret_cast<QRgb*>(outputImage.scanLine(y + inputOffset));
-                std::copy_n(&rgbData[y * inputWidth], inputWidth, &outputLine[outputOffset]);
-            }
-            break;
-        }
-
-        case ViewMode::SPLIT_VIEW: {
-            for (auto y = 0; y < inputHeight; y++) {
-                const auto startOffset = (inputOffset / 2) + (y % 2 == 0 ? 0 : (frameHeight / 2) + 1);
-                auto *outputLine = reinterpret_cast<QRgb*>(outputImage.scanLine((y / 2) + startOffset));
-                std::copy_n(&rgbData[y * inputWidth], inputWidth, &outputLine[outputOffset]);
-            }
-            break;
-        }
-
-        case ViewMode::FIELD_VIEW: {
-            auto startOffset = getStretchField() ? inputOffset : (frameHeight / 4) + (inputOffset / 2);
-            auto height = getStretchField() ? inputHeight : fieldHeight;
-            auto fieldY = loadedFieldNumber % 2 ? 0 : 1;
-
-            for (auto y = 0; y < height; y++) {
-                auto *outputLine = reinterpret_cast<QRgb*>(outputImage.scanLine(y + startOffset));
-                std::copy_n(&rgbData[fieldY * inputWidth], inputWidth, &outputLine[outputOffset]);
-
-                // Only increment fieldY every other iteration, or if field stretch disabled
-                if (!getStretchField() || y % 2 != 0) {
-                    fieldY += 2;
-                }
-            }
-            break;
-        }
-    }
-
-    return outputImage;
-}
-
-// Generate the data points for the Drop-out and SNR analysis graphs, and the chapter map.
-// We do these all at the same time to reduce calls to the metadata.
-void TbcSource::generateData()
-{
-    dropoutGraphData.clear();
-    visibleDropoutGraphData.clear();
-    blackSnrGraphData.clear();
-    whiteSnrGraphData.clear();
-
-    dropoutGraphData.resize(ldDecodeMetaData.getNumberOfFrames());
-    visibleDropoutGraphData.resize(ldDecodeMetaData.getNumberOfFrames());
-    blackSnrGraphData.resize(ldDecodeMetaData.getNumberOfFrames());
-    whiteSnrGraphData.resize(ldDecodeMetaData.getNumberOfFrames());
-
-    bool ignoreChapters = false;
-    qint32 lastChapter = -1;
-    qint32 giveUpCounter = 0;
-    chapterMap.clear();
-
-    const qint32 numFrames = ldDecodeMetaData.getNumberOfFrames();
-    for (qint32 frameNumber = 0; frameNumber < numFrames; frameNumber++) {
-        double doLength = 0;
-        double visibleDoLength = 0;
-        double blackSnrTotal = 0;
-        double whiteSnrTotal = 0;
-
-        // SNR data may be missing in some fields, so we count the points to prevent
-        // the frame average from being thrown-off by missing data
-        double blackSnrPoints = 0;
-        double whiteSnrPoints = 0;
-
-        const LdDecodeMetaData::Field &firstField = ldDecodeMetaData.getField(ldDecodeMetaData.getFirstFieldNumber(frameNumber + 1));
-        const LdDecodeMetaData::Field &secondField = ldDecodeMetaData.getField(ldDecodeMetaData.getSecondFieldNumber(frameNumber + 1));
-
-        // Get the first field DOs
-        if (firstField.dropOuts.size() > 0) {
-            // Calculate the total length of the dropouts
-            for (qint32 i = 0; i < firstField.dropOuts.size(); i++) {
-                doLength += static_cast<double>(firstField.dropOuts.endx(i) - firstField.dropOuts.startx(i));
-            }
-        }
-
-        // Get the second field DOs
-        if (secondField.dropOuts.size() > 0) {
-            // Calculate the total length of the dropouts
-            for (qint32 i = 0; i < secondField.dropOuts.size(); i++) {
-                doLength += static_cast<double>(secondField.dropOuts.endx(i) - secondField.dropOuts.startx(i));
-            }
-        }
-
-        // Get the first field visible DOs
-        const LdDecodeMetaData::VideoParameters &videoParameters = ldDecodeMetaData.getVideoParameters();
-
-        if (firstField.dropOuts.size() > 0) {
-            // Calculate the total length of the visible dropouts
-            for (qint32 i = 0; i < firstField.dropOuts.size(); i++) {
-                // Does the drop out start in the visible area?
-                if ((firstField.dropOuts.fieldLine(i) >= videoParameters.firstActiveFieldLine) &&
-                    (firstField.dropOuts.fieldLine(i) <= videoParameters.lastActiveFieldLine)) {
-                    if (firstField.dropOuts.startx(i) >= videoParameters.activeVideoStart) {
-                        qint32 startx = firstField.dropOuts.startx(i);
-                        qint32 endx;
-                        if (firstField.dropOuts.endx(i) < videoParameters.activeVideoEnd) endx = firstField.dropOuts.endx(i);
-                        else endx = videoParameters.activeVideoEnd;
-
-                        visibleDoLength += static_cast<double>(endx - startx);
-                    }
-                }
-            }
-        }
-
-        // Get the second field visible DOs
-        if (secondField.dropOuts.size() > 0) {
-            // Calculate the total length of the visible dropouts
-            for (qint32 i = 0; i < secondField.dropOuts.size(); i++) {
-                // Does the drop out start in the visible area?
-                if ((secondField.dropOuts.fieldLine(i) >= videoParameters.firstActiveFieldLine) &&
-                    (secondField.dropOuts.fieldLine(i) <= videoParameters.lastActiveFieldLine)) {
-                    if (secondField.dropOuts.startx(i) >= videoParameters.activeVideoStart) {
-                        qint32 startx = secondField.dropOuts.startx(i);
-                        qint32 endx;
-                        if (secondField.dropOuts.endx(i) < videoParameters.activeVideoEnd) endx = secondField.dropOuts.endx(i);
-                        else endx = videoParameters.activeVideoEnd;
-
-                        visibleDoLength += static_cast<double>(endx - startx);
-                    }
-                }
-            }
-        }
-
-        // Get the first field SNRs
-        if (firstField.vitsMetrics.inUse) {
-            if (firstField.vitsMetrics.bPSNR > 0) {
-                blackSnrTotal += firstField.vitsMetrics.bPSNR;
-                blackSnrPoints++;
-            }
-            if (firstField.vitsMetrics.wSNR > 0) {
-                whiteSnrTotal += firstField.vitsMetrics.wSNR;
-                whiteSnrPoints++;
-            }
-        }
-
-        // Get the second field SNRs
-        if (secondField.vitsMetrics.inUse) {
-            if (secondField.vitsMetrics.bPSNR > 0) {
-                blackSnrTotal += secondField.vitsMetrics.bPSNR;
-                blackSnrPoints++;
-            }
-            if (secondField.vitsMetrics.wSNR > 0) {
-                whiteSnrTotal += secondField.vitsMetrics.wSNR;
-                whiteSnrPoints++;
-            }
-        }
-
-        // Add the result to the vectors
-        dropoutGraphData[frameNumber] = doLength;
-        visibleDropoutGraphData[frameNumber] = visibleDoLength;
-        blackSnrGraphData[frameNumber] = blackSnrTotal / blackSnrPoints; // Calc average for frame
-        whiteSnrGraphData[frameNumber] = whiteSnrTotal / whiteSnrPoints; // Calc average for frame
-
-        if (ignoreChapters) continue;
-
-        // Decode the VBI
-        VbiDecoder::Vbi vbi = vbiDecoder.decodeFrame(
-            firstField.vbi.vbiData[0], firstField.vbi.vbiData[1], firstField.vbi.vbiData[2],
-            secondField.vbi.vbiData[0], secondField.vbi.vbiData[1], secondField.vbi.vbiData[2]);
-
-        // Get the chapter number
-        qint32 currentChapter = vbi.chNo;
-        if (currentChapter != -1) {
-            if (currentChapter != lastChapter) {
-                lastChapter = currentChapter;
-                chapterMap.append(frameNumber);
-            } else giveUpCounter++;
-        }
-
-        if (frameNumber == 100 && giveUpCounter < 50) {
-            qDebug() << "Not seeing valid chapter numbers, giving up chapter mapping";
-            ignoreChapters = true;
-        }
-    }
-}
-
-bool TbcSource::startBackgroundLoad(QString sourceFilename)
-{
-    // Open the TBC metadata file
-    qDebug() << "TbcSource::startBackgroundLoad(): Processing SQLite metadata...";
-    emit busy("Processing SQLite metadata...");
-
-    QString metadataFileName = sourceFilename + ".db";
-
-    const bool isChromaTbc = sourceFilename.endsWith("_chroma.tbc");
-    if (isChromaTbc && !QFileInfo::exists(metadataFileName)) {
-        // The user specified a _chroma.tbc file, and it doesn't have a .db.
-
-        // The corresponding luma file should have a .db, so use that.
-        QString baseFilename = sourceFilename;
-        baseFilename.chop(11);
-        metadataFileName = baseFilename + ".tbc.db";
-
-        // But does the luma file itself exist?
-        QString lumaFilename = baseFilename + ".tbc";
-        if (QFileInfo::exists(lumaFilename)) {
-            // Yes. Open both of them, defaulting to the chroma view.
-            sourceFilename = lumaFilename;
-        }
-    }
-
-    if (!ldDecodeMetaData.read(metadataFileName)) {
-        // Open failed
-        qWarning() << "Open TBC SQLite metadata failed for filename" << metadataFileName;
-        currentSourceFilename.clear();
-
-        // Show an error to the user and give up
-        lastIOError = "Could not load source TBC SQLite metadata file";
-        return false;
-    }
-
-    // Get the video parameters from the metadata
-    LdDecodeMetaData::VideoParameters videoParameters = ldDecodeMetaData.getVideoParameters();
-
-    // Open the new source video
-    qDebug() << "TbcSource::startBackgroundLoad(): Loading TBC file...";
-    emit busy("Loading TBC file...");
-    if (!sourceVideo.open(sourceFilename, videoParameters.fieldWidth * videoParameters.fieldHeight)) {
-        // Open failed
-        qWarning() << "Open TBC file failed for filename" << sourceFilename;
-        currentSourceFilename.clear();
-
-        // Show an error to the user and give up
-        lastIOError = "Could not open source TBC data file";
-        return false;
-    }
-
-    // Is there a separate _chroma.tbc file?
-    QString chromaSourceFilename = sourceFilename;
-    chromaSourceFilename.chop(4);
-    chromaSourceFilename += "_chroma.tbc";
-    if (QFileInfo::exists(chromaSourceFilename)) {
-        // Yes! Open it.
-        qDebug() << "TbcSource::startBackgroundLoad(): Loading chroma TBC file...";
-        emit busy("Loading chroma TBC file...");
-        if (!chromaSourceVideo.open(chromaSourceFilename, videoParameters.fieldWidth * videoParameters.fieldHeight)) {
-            // Open failed
-            qWarning() << "Open chroma TBC file failed for filename" << chromaSourceFilename;
-            currentSourceFilename.clear();
-            sourceVideo.close();
-
-            // Show an error to the user and give up
-            lastIOError = "Could not open source chroma TBC data file";
-            return false;
-        }
-
-        sourceMode = isChromaTbc ? CHROMA_SOURCE : BOTH_SOURCES;
-    }
-
-    // Both the video and metadata files are now open
-    sourceReady = true;
-    currentSourceFilename = sourceFilename;
-    currentMetadataFilename = metadataFileName;
-
-    // Configure the chroma decoder
-    if (videoParameters.system == PAL || videoParameters.system == PAL_M) {
-        palColour.updateConfiguration(videoParameters, palConfiguration);
-    } else {
-        if (isChromaTbc || sourceMode != ONE_SOURCE) {
-            // Enable phase compensation by default, since this is probably a videotape source
-            ntscConfiguration.phaseCompensation = true;
-        }
-        ntscColour.updateConfiguration(videoParameters, ntscConfiguration);
-    }
-
-    // Analyse the metadata
-    emit busy("Generating graph data and chapter map...");
-    generateData();
-
-    return true;
-}
-
-void TbcSource::finishBackgroundLoad()
-{
-    // Send a finished loading message to the main window
-    emit finishedLoading(future.result());
-}
-
-bool TbcSource::startBackgroundSave(QString metadataFilename)
-{
-    qDebug() << "TbcSource::startBackgroundSave(): Saving to" << metadataFilename;
-    emit busy("Saving SQLite metadata...");
-
-    // The general idea here is that decoding takes a long time -- so we want
-    // to be careful not to destroy the user's only copy of their metadata file if
-    // something goes wrong!
-
-    // Write the metadata out to a new temporary file
-    QString newMetadataFilename = metadataFilename + ".new";
-    if (!ldDecodeMetaData.write(newMetadataFilename)) {
-        // Writing failed
-        lastIOError = "Could not write to new SQLite file";
-        return false;
-    }
-
-    // If there isn't already a .bup backup file, rename the existing file to that name
-    // (matching the behaviour of ld-process-vbi)
-    QString backupFilename = metadataFilename + ".bup";
-    if (!QFile::exists(backupFilename)) {
-        if (!QFile::rename(metadataFilename, metadataFilename + ".bup")) {
-            // Renaming failed
-            lastIOError = "Could not rename existing SQLite file to backup";
-            return false;
-        }
-    } else {
-        // There is a backup, so it's safe to remove the existing file
-        if (!QFile::remove(metadataFilename)) {
-            // Deleting failed
-            lastIOError = "Could not remove existing SQLite file";
-            return false;
-        }
-    }
-
-    // Rename the new file to the target name
-    if (!QFile::rename(newMetadataFilename, metadataFilename)) {
-        // Renaming failed
-        lastIOError = "Could not rename new SQLite file to target name";
-        return false;
-    }
-
-    qDebug() << "TbcSource::startBackgroundSave(): Save complete";
-    return true;
-}
-
-void TbcSource::finishBackgroundSave()
-{
-    // Send a finished saving message to the main window
-    emit finishedSaving(future.result());
-}
+/******************************************************************************
+ * tbcsource.cpp
+ * ld-analyse - TBC output analysis GUI
+ *
+ * SPDX-License-Identifier: GPL-3.0-or-later
+ * SPDX-FileCopyrightText: 2018-2025 Simon Inns
+ * SPDX-FileCopyrightText: 2021-2022 Adam Sampson
+ *
+ * This file is part of ld-decode-tools.
+ ******************************************************************************/
+
+#include <limits>
+
+#include "tbcsource.h"
+
+#include "sourcefield.h"
+
+TbcSource::TbcSource(QObject *parent) : QObject(parent)
+{
+    resetState();
+
+    // Configure the chroma decoder
+    palConfiguration = palColour.getConfiguration();
+    palConfiguration.chromaFilter = PalColour::transform2DFilter;
+    ntscConfiguration = ntscColour.getConfiguration();
+    outputConfiguration.pixelFormat = OutputWriter::PixelFormat::RGB48;
+    outputConfiguration.paddingAmount = 1;
+}
+
+// Public methods -----------------------------------------------------------------------------------------------------
+
+// Method to load a TBC source file
+void TbcSource::loadSource(QString sourceFilename)
+{
+    resetState();
+
+    // Set the current file name
+    QFileInfo inFileInfo(sourceFilename);
+    currentSourceFilename = inFileInfo.fileName();
+    qDebug() << "TbcSource::loadSource(): Opening TBC source file:" << currentSourceFilename;
+
+    // Set up and fire-off background loading thread
+    qDebug() << "TbcSource::loadSource(): Setting up background loader thread";
+    disconnect(&watcher, &QFutureWatcher<bool>::finished, nullptr, nullptr);
+    connect(&watcher, &QFutureWatcher<bool>::finished, this, &TbcSource::finishBackgroundLoad);
+#if QT_VERSION < QT_VERSION_CHECK(6, 0, 0)
+    future = QtConcurrent::run(this, &TbcSource::startBackgroundLoad, sourceFilename);
+#else
+    future = QtConcurrent::run(&TbcSource::startBackgroundLoad, this, sourceFilename);
+#endif
+    watcher.setFuture(future);
+}
+
+// Method to unload a TBC source file
+void TbcSource::unloadSource()
+{
+    sourceVideo.close();
+    if (sourceMode != ONE_SOURCE) chromaSourceVideo.close();
+    resetState();
+}
+
+// Start saving the metadata file for the current source
+void TbcSource::saveSourceMetadata()
+{
+    // Start a background saving thread
+    qDebug() << "TbcSource::saveSourceMetadata(): Starting background save thread";
+    disconnect(&watcher, &QFutureWatcher<bool>::finished, nullptr, nullptr);
+    connect(&watcher, &QFutureWatcher<bool>::finished, this, &TbcSource::finishBackgroundSave);
+#if QT_VERSION < QT_VERSION_CHECK(6, 0, 0)
+    future = QtConcurrent::run(this, &TbcSource::startBackgroundSave, currentMetadataFilename);
+#else
+    future = QtConcurrent::run(&TbcSource::startBackgroundSave, this, currentMetadataFilename);
+#endif
+    watcher.setFuture(future);
+}
+
+// Method returns true is a TBC source is loaded
+bool TbcSource::getIsSourceLoaded()
+{
+    return sourceReady;
+}
+
+// Method returns the filename of the current TBC source
+QString TbcSource::getCurrentSourceFilename()
+{
+    if (!sourceReady) return QString();
+
+    return currentSourceFilename;
+}
+
+// Return a description of the last IO error
+QString TbcSource::getLastIOError()
+{
+    return lastIOError;
+}
+
+// Method to set the highlight dropouts mode (true = dropouts highlighted)
+void TbcSource::setHighlightDropouts(bool _state)
+{
+    invalidateImageCache();
+    dropoutsOn = _state;
+}
+
+// Method to set the chroma decoder mode (true = on)
+void TbcSource::setChromaDecoder(bool _state)
+{
+    invalidateImageCache();
+    chromaOn = _state;
+}
+
+// Method to set the view mode
+void TbcSource::setViewMode(ViewMode _viewMode)
+{
+    invalidateImageCache();
+    viewMode = _viewMode;
+}
+
+// Method to set stretch field mode (true = on)
+void TbcSource::setStretchField(bool _stretch)
+{
+    invalidateImageCache();
+    stretchFieldOn = _stretch;
+}
+
+// Method to set the field order (true = reversed, false = normal)
+void TbcSource::setFieldOrder(bool _state)
+{
+    invalidateImageCache();
+    reverseFoOn = _state;
+
+    if (reverseFoOn) ldDecodeMetaData.setIsFirstFieldFirst(false);
+    else ldDecodeMetaData.setIsFirstFieldFirst(true);
+}
+
+// Method to set if we combine source
+void TbcSource::setCombine(bool _state)
+{
+	combine = _state;
+}
+
+// Method to get the state of the highlight dropouts mode
+bool TbcSource::getHighlightDropouts()
+{
+    return dropoutsOn;
+}
+
+// Method to get the state of the chroma decoder mode
+bool TbcSource::getChromaDecoder()
+{
+    return chromaOn;
+}
+
+// Method to get the view mode
+TbcSource::ViewMode TbcSource::getViewMode()
+{
+    return viewMode;
+}
+
+// Method to determine if frame view is enabled
+bool TbcSource::getFrameViewEnabled()
+{
+    return viewMode == ViewMode::FRAME_VIEW;
+}
+
+// Method to determine if field view is enabled
+bool TbcSource::getFieldViewEnabled()
+{
+    return viewMode == ViewMode::FIELD_VIEW;
+}
+
+// Method to determine if split view is enabled
+bool TbcSource::getSplitViewEnabled()
+{
+    return viewMode == ViewMode::SPLIT_VIEW;
+}
+
+// Method to get the state of the stretch field mode
+bool TbcSource::getStretchField()
+{
+    return stretchFieldOn;
+}
+
+// Method to get the field order
+bool TbcSource::getFieldOrder()
+{
+    return reverseFoOn;
+}
+
+// Return the source mode
+TbcSource::SourceMode TbcSource::getSourceMode()
+{
+    return sourceMode;
+}
+
+// Set the source mode
+void TbcSource::setSourceMode(TbcSource::SourceMode _sourceMode)
+{
+    if (sourceMode == ONE_SOURCE) return;
+
+    invalidateImageCache();
+    sourceMode = _sourceMode;
+}
+
+// Load the metadata for a field/frame
+void TbcSource::load(qint32 frameNumber, qint32 fieldNumber)
+{
+    loadedFieldNumber = fieldNumber;
+
+    // If there's no source, or we've already loaded that frame, nothing to do
+    if (!sourceReady || loadedFrameNumber == frameNumber) return;
+    loadedFrameNumber = frameNumber;
+    inputFieldsValid = false;
+    invalidateImageCache();
+
+    // Get the required field numbers
+    firstFieldNumber = ldDecodeMetaData.getFirstFieldNumber(frameNumber);
+    secondFieldNumber = ldDecodeMetaData.getSecondFieldNumber(frameNumber);
+
+    // Make sure we have a valid response from the frame determination
+    if (firstFieldNumber == -1 || secondFieldNumber == -1) {
+        qCritical() << "Could not determine field numbers!";
+
+        // Jump back one frame
+        if (frameNumber != 1) {
+            frameNumber--;
+
+            firstFieldNumber = ldDecodeMetaData.getFirstFieldNumber(frameNumber);
+            secondFieldNumber = ldDecodeMetaData.getSecondFieldNumber(frameNumber);
+        }
+        qDebug() << "TbcSource::load(): Jumping back one frame due to error";
+    }
+
+    // Get the field metadata
+    firstField = ldDecodeMetaData.getField(firstFieldNumber);
+    secondField = ldDecodeMetaData.getField(secondFieldNumber);
+}
+
+// Method to get a QImage from a field or frame number
+QImage TbcSource::getImage()
+{
+    if ((getFieldViewEnabled() ? loadedFieldNumber : loadedFrameNumber) == -1) return QImage();
+
+    // Check cached QImage
+    if (!getFieldViewEnabled() && cacheValid) {
+        return cache;
+    }
+
+    // Get a QImage for the output
+    auto outputImage = generateQImage();
+
+    // Highlight dropouts
+    if (dropoutsOn) {
+        // Create a painter object
+        QPainter imagePainter(&outputImage);
+
+        // Get the metadata for the video parameters
+        LdDecodeMetaData::VideoParameters videoParameters = ldDecodeMetaData.getVideoParameters();
+
+        // Calculate the frame height
+        const auto frameHeight = (videoParameters.fieldHeight * 2) - 1;
+        const auto fieldN = getFieldViewEnabled() ? 1 : 2;
+
+        // This will run once for field view and twice for frame/split view
+        for (auto i = 0; i < fieldN; i++) {
+            // Set current field based on loop iteration or field number
+            auto isFirstField = getViewMode() == ViewMode::FIELD_VIEW ? loadedFieldNumber % 2 != 0 : i == 0;
+            auto currentField = isFirstField ? &firstField : &secondField;
+            imagePainter.setPen(isFirstField ? Qt::red : Qt::blue);
+
+            // Draw the drop out data for the current field
+            for (auto dropOutIndex = 0; dropOutIndex < currentField->dropOuts.size(); dropOutIndex++) {
+                const auto startx = currentField->dropOuts.startx(dropOutIndex);
+                const auto endx = currentField->dropOuts.endx(dropOutIndex);
+                const auto fieldLine = currentField->dropOuts.fieldLine(dropOutIndex);
+
+                switch (getViewMode()) {
+                    case ViewMode::FRAME_VIEW: {
+                        qint32 lineY;
+                        if (isFirstField) {
+                            lineY = (fieldLine - 1) * 2;
+                        } else {
+                            lineY = (fieldLine * 2) - 1;
+                        }
+
+                        imagePainter.drawLine(startx, lineY, endx, lineY);
+                        break;
+                    }
+
+                    case ViewMode::SPLIT_VIEW: {
+                        qint32 lineY;
+                        if (isFirstField) {
+                            lineY = fieldLine - 1;
+                        } else {
+                            lineY = fieldLine + (frameHeight / 2);
+                        }
+
+                        imagePainter.drawLine(startx, lineY, endx, lineY);
+                        break;
+                    }
+
+                    case ViewMode::FIELD_VIEW: {
+                        // Draw line off-center if 1:1, else double lines
+                        if (getStretchField()) {
+                            qint32 lineY = fieldLine - 1;
+
+                            imagePainter.drawLine(startx, lineY * 2, endx, lineY * 2);
+                            imagePainter.drawLine(startx, lineY * 2 + 1, endx, lineY * 2 + 1);
+                        } else {
+                            qint32 lineY = fieldLine - 1 + (frameHeight / 4);
+
+                            imagePainter.drawLine(startx, lineY, endx, lineY);
+                        }
+                        break;
+                    }
+                }
+            }
+        }
+
+        // End the painter object
+        imagePainter.end();
+    }
+
+    cache = outputImage;
+    cacheValid = true;
+
+    return outputImage;
+}
+
+// Method to get the number of available frames
+qint32 TbcSource::getNumberOfFrames()
+{
+    if (!sourceReady) return 0;
+    return ldDecodeMetaData.getNumberOfFrames();
+}
+
+// Method to get the number of available fields
+qint32 TbcSource::getNumberOfFields()
+{
+    if (!sourceReady) return 0;
+    return ldDecodeMetaData.getNumberOfFields();
+}
+
+// Method returns true if the TBC source is anamorphic (false for 4:3)
+bool TbcSource::getIsWidescreen()
+{
+    if (!sourceReady) return false;
+    return ldDecodeMetaData.getVideoParameters().isWidescreen;
+}
+
+// Return the source's VideoSystem
+VideoSystem TbcSource::getSystem()
+{
+    if (!sourceReady) return NTSC;
+    return ldDecodeMetaData.getVideoParameters().system;
+}
+
+// Return the source's VideoSystem description
+QString TbcSource::getSystemDescription()
+{
+    if (!sourceReady) return "None";
+    return ldDecodeMetaData.getVideoSystemDescription();
+}
+
+// Method to get the frame height in scanlines
+qint32 TbcSource::getFrameHeight()
+{
+    if (!sourceReady) return 0;
+
+    // Get the metadata for the fields
+    LdDecodeMetaData::VideoParameters videoParameters = ldDecodeMetaData.getVideoParameters();
+
+    // Calculate the frame height
+    return (videoParameters.fieldHeight * 2) - 1;
+}
+
+// Method to get the frame width in dots
+qint32 TbcSource::getFrameWidth()
+{
+    if (!sourceReady) return 0;
+
+    // Get the metadata for the fields
+    LdDecodeMetaData::VideoParameters videoParameters = ldDecodeMetaData.getVideoParameters();
+
+    // Return the frame width
+    return (videoParameters.fieldWidth);
+}
+
+// Get black SNR data for graphing
+QVector<double> TbcSource::getBlackSnrGraphData()
+{
+    return blackSnrGraphData;
+}
+
+// Get white SNR data for graphing
+QVector<double> TbcSource::getWhiteSnrGraphData()
+{
+    return whiteSnrGraphData;
+}
+
+// Get dropout data for graphing
+QVector<double> TbcSource::getDropOutGraphData()
+{
+    return dropoutGraphData;
+}
+
+// Get visible dropout data for graphing
+QVector<double> TbcSource::getVisibleDropOutGraphData()
+{
+    return visibleDropoutGraphData;
+}
+
+// Method to get the size of the graphing data
+qint32 TbcSource::getGraphDataSize()
+{
+    // All data vectors are the same size, just return the size on one
+    return dropoutGraphData.size();
+}
+
+// Method returns true if frame contains dropouts
+bool TbcSource::getIsDropoutPresent()
+{
+    if (loadedFrameNumber == -1) return false;
+
+    if (firstField.dropOuts.size() > 0) return true;
+    if (secondField.dropOuts.size() > 0) return true;
+    return false;
+}
+
+// Get the decoded ComponentFrame for the current frame
+const ComponentFrame &TbcSource::getComponentFrame()
+{
+    // Load and decode SourceFields for the current frame
+    loadInputFields();
+    decodeFrame();
+
+    return componentFrames[0];
+}
+
+// Get the VideoParameters for the current source
+const LdDecodeMetaData::VideoParameters &TbcSource::getVideoParameters()
+{
+    return ldDecodeMetaData.getVideoParameters();
+}
+
+// Update the VideoParameters for the current source
+void TbcSource::setVideoParameters(const LdDecodeMetaData::VideoParameters &videoParameters)
+{
+    invalidateImageCache();
+
+    // Update the metadata
+    ldDecodeMetaData.setVideoParameters(videoParameters);
+
+    // Reconfigure the chroma decoder
+    configureChromaDecoder();
+}
+
+// Get scan line data from the field/frame
+TbcSource::ScanLineData TbcSource::getScanLineData(qint32 scanLine)
+{
+    if (loadedFrameNumber == -1) return ScanLineData();
+
+    ScanLineData scanLineData;
+    LdDecodeMetaData::VideoParameters videoParameters = ldDecodeMetaData.getVideoParameters();
+    auto frameLine = 0;
+    bool isFirstField = true;
+
+    switch (getViewMode()) {
+        case ViewMode::FRAME_VIEW: {
+            frameLine = scanLine;
+            isFirstField = (scanLine % 2) == 0;
+            break;
+        }
+
+        case ViewMode::SPLIT_VIEW: {
+            if (scanLine <= videoParameters.fieldHeight) {
+                isFirstField = true;
+                frameLine = scanLine;
+
+                // Offset for LineNumber
+                scanLine = (scanLine * 2) - 1;
+            } else {
+                isFirstField = false;
+                frameLine = scanLine - videoParameters.fieldHeight;
+
+                // Offset for LineNumber
+                scanLine = (scanLine - videoParameters.fieldHeight) * 2;
+            }
+            break;
+        }
+
+        case ViewMode::FIELD_VIEW: {
+            isFirstField = loadedFieldNumber % 2 != 0;
+
+            // Ensure frameLine accounts for fields and duplicated lines
+            if (getStretchField()) {
+                frameLine = (scanLine + 1) / 2;
+
+                // Offset for LineNumber
+                if (scanLine % 2 == 0 && isFirstField && scanLine > 1) scanLine--;
+                if (scanLine % 2 != 0 && !isFirstField) scanLine++;
+            } else {
+                // Return if coords in unused area
+                const auto startOffset = getFrameHeight() / 4;
+
+                if (scanLine <= startOffset || scanLine > startOffset + videoParameters.fieldHeight) {
+                    return ScanLineData();
+                }
+
+                frameLine = scanLine - startOffset;
+
+                // Offset for LineNumber
+                if (isFirstField) scanLine = (frameLine * 2) - 1;
+                if (!isFirstField) scanLine = (frameLine * 2);
+            }
+
+            break;
+        }
+    }
+
+    // Set the system and line number
+    scanLineData.systemDescription = ldDecodeMetaData.getVideoSystemDescription();
+    scanLineData.lineNumber = LineNumber::fromFrame1(scanLine, videoParameters.system);
+    const LineNumber &lineNumber = scanLineData.lineNumber;
+
+    // Set the video parameters
+    scanLineData.blackIre = videoParameters.black16bIre;
+    scanLineData.whiteIre = videoParameters.white16bIre;
+    scanLineData.fieldWidth = videoParameters.fieldWidth;
+    scanLineData.colourBurstStart = videoParameters.colourBurstStart;
+    scanLineData.colourBurstEnd = videoParameters.colourBurstEnd;
+    scanLineData.activeVideoStart = videoParameters.activeVideoStart;
+    scanLineData.activeVideoEnd = videoParameters.activeVideoEnd;
+
+    // Is this line part of the active region?
+    scanLineData.isActiveLine = (frameLine - 1) >= videoParameters.firstActiveFrameLine
+                                && (frameLine -1) < videoParameters.lastActiveFrameLine;
+
+    // Get the field video and dropout data
+    // Put chroma in "composite" field if using Y/C input.
+    const SourceVideo::Data &fieldData = isFirstField ? inputFields[inputStartIndex].data
+                            : inputFields[inputStartIndex + 1].data;
+    const ComponentFrame &componentFrame = getComponentFrame();
+    DropOuts &dropouts = isFirstField ? firstField.dropOuts : secondField.dropOuts;
+
+    scanLineData.composite.resize(videoParameters.fieldWidth);
+    scanLineData.luma.resize(videoParameters.fieldWidth);
+    scanLineData.isDropout.resize(videoParameters.fieldWidth);
+
+
+    for (qint32 xPosition = 0; xPosition < videoParameters.fieldWidth; xPosition++) {
+        // Get the 16-bit composite value for the current pixel (frame data is numbered 0-624 or 0-524)
+        scanLineData.composite[xPosition] = fieldData[(lineNumber.field0() * videoParameters.fieldWidth) + xPosition];
+
+        // Get the decoded luma value for the current pixel (only computed in the active region)
+        scanLineData.luma[xPosition] = static_cast<qint32>(componentFrame.y(frameLine - 1)[xPosition]);
+
+        scanLineData.isDropout[xPosition] = false;
+        for (qint32 doCount = 0; doCount < dropouts.size(); doCount++) {
+            if (dropouts.fieldLine(doCount) == lineNumber.field1()) {
+                if (xPosition >= dropouts.startx(doCount) && xPosition <= dropouts.endx(doCount)) scanLineData.isDropout[xPosition] = true;
+            }
+        }
+    }
+
+    if (sourceMode == BOTH_SOURCES) {
+        const auto &chromaFieldData = isFirstField ? chromaInputFields[inputStartIndex].data
+                     : chromaInputFields[inputStartIndex + 1].data;
+        // We need to offset by half a word since the input is 16-bit unsigned.
+        const short offset = std::numeric_limits<int16_t>::min();
+        scanLineData.chroma.resize(videoParameters.fieldWidth);
+        for (qint32 xPosition = 0; xPosition < videoParameters.fieldWidth; xPosition++) {
+            scanLineData.chroma[xPosition] = chromaFieldData[(lineNumber.field0() * videoParameters.fieldWidth) + xPosition] + offset;
+            // Combine Y and C to "simulate" composite for the scope.
+            scanLineData.composite[xPosition] += scanLineData.chroma[xPosition];
+        }
+
+    }
+
+    return scanLineData;
+}
+
+// Method to return the decoded VBI data for the frame
+VbiDecoder::Vbi TbcSource::getFrameVbi()
+{
+    if (loadedFrameNumber == -1) return VbiDecoder::Vbi();
+
+    return vbiDecoder.decodeFrame(firstField.vbi.vbiData[0], firstField.vbi.vbiData[1], firstField.vbi.vbiData[2],
+                                  secondField.vbi.vbiData[0], secondField.vbi.vbiData[1], secondField.vbi.vbiData[2]);
+}
+
+// Method returns true if the VBI is valid for the frame
+bool TbcSource::getIsFrameVbiValid()
+{
+    if (loadedFrameNumber == -1) return false;
+
+    if (firstField.vbi.vbiData[0] == -1 || firstField.vbi.vbiData[1] == -1 || firstField.vbi.vbiData[2] == -1) return false;
+    if (secondField.vbi.vbiData[0] == -1 || secondField.vbi.vbiData[1] == -1 || secondField.vbi.vbiData[2] == -1) return false;
+
+    return true;
+}
+
+// Method to return the decoded VIDEO ID data for the frame
+VideoIdDecoder::VideoId TbcSource::getFrameVideoId()
+{
+    if (loadedFrameNumber == -1) return VideoIdDecoder::VideoId();
+
+    return videoIdDecoder.decodeFrame(firstField.ntsc.videoIdData, secondField.ntsc.videoIdData);
+}
+
+// Method returns true if the VIDEO ID is present for the frame
+bool TbcSource::getIsFrameVideoIdValid()
+{
+    if (loadedFrameNumber == -1) return false;
+
+    if (!firstField.ntsc.isVideoIdDataValid || !secondField.ntsc.isVideoIdDataValid) return false;
+
+    return true;
+}
+
+// Method to return the decoded VITC data for the frame
+VitcDecoder::Vitc TbcSource::getFrameVitc()
+{
+    if (loadedFrameNumber == -1) return VitcDecoder::Vitc();
+
+    const VideoSystem system = ldDecodeMetaData.getVideoParameters().system;
+    if (firstField.vitc.inUse) return vitcDecoder.decode(firstField.vitc.vitcData, system);
+    if (secondField.vitc.inUse) return vitcDecoder.decode(secondField.vitc.vitcData, system);
+
+    return VitcDecoder::Vitc();
+}
+
+// Method returns true if the VITC is valid for the frame
+bool TbcSource::getIsFrameVitcValid()
+{
+    if (loadedFrameNumber == -1) return false;
+
+    return firstField.vitc.inUse || secondField.vitc.inUse;
+}
+
+// Method to get the field number of the first field of the frame
+qint32 TbcSource::getFirstFieldNumber()
+{
+    if (loadedFrameNumber == -1) return 0;
+    return firstFieldNumber;
+}
+
+// Method to get the field number of the second field of the frame
+qint32 TbcSource::getSecondFieldNumber()
+{
+    if (loadedFrameNumber == -1) return 0;
+    return secondFieldNumber;
+}
+
+qint32 TbcSource::getCcData0()
+{
+    if (loadedFrameNumber == -1) return 0;
+
+    if (firstField.closedCaption.data0 != -1) return firstField.closedCaption.data0;
+    return secondField.closedCaption.data0;
+}
+
+qint32 TbcSource::getCcData1()
+{
+    if (loadedFrameNumber == -1) return 0;
+
+    if (firstField.closedCaption.data1 != -1) return firstField.closedCaption.data1;
+    return secondField.closedCaption.data1;
+}
+
+void TbcSource::setChromaConfiguration(const PalColour::Configuration &_palConfiguration,
+                                       const Comb::Configuration &_ntscConfiguration,
+                                       const OutputWriter::Configuration &_outputConfiguration)
+{
+    invalidateImageCache();
+
+    palConfiguration = _palConfiguration;
+    ntscConfiguration = _ntscConfiguration;
+    outputConfiguration = _outputConfiguration;
+
+    configureChromaDecoder();
+}
+
+const PalColour::Configuration &TbcSource::getPalConfiguration()
+{
+    return palConfiguration;
+}
+
+const Comb::Configuration &TbcSource::getNtscConfiguration()
+{
+    return ntscConfiguration;
+}
+
+const MonoDecoder::MonoConfiguration &TbcSource::getMonoConfiguration()
+{
+    return monoConfiguration;
+}
+
+const OutputWriter::Configuration &TbcSource::getOutputConfiguration()
+{
+    return outputConfiguration;
+}
+
+// Return the frame number of the start of the next chapter
+qint32 TbcSource::startOfNextChapter(qint32 currentFrameNumber)
+{
+    // Do we have a chapter map?
+    if (chapterMap.size() == 0) return getNumberOfFrames();
+
+    qint32 mapLocation = -1;
+    for (qint32 i = 0; i < chapterMap.size(); i++) {
+        if (chapterMap[i] > currentFrameNumber) {
+            mapLocation = i;
+            break;
+        }
+    }
+
+    // Found?
+    if (mapLocation != -1) {
+        return chapterMap[mapLocation];
+    }
+
+    return getNumberOfFrames();
+}
+
+// Return the frame number of the start of the current chapter
+qint32 TbcSource::startOfChapter(qint32 currentFrameNumber)
+{
+    // Do we have a chapter map?
+    if (chapterMap.size() == 0) return 1;
+
+    qint32 mapLocation = -1;
+    for (qint32 i = chapterMap.size() - 1; i >= 0; i--) {
+        if (chapterMap[i] < currentFrameNumber) {
+            mapLocation = i;
+            break;
+        }
+    }
+
+    // Found?
+    if (mapLocation != -1) {
+        return chapterMap[mapLocation];
+    }
+
+    return 1;
+}
+
+
+// Private methods ----------------------------------------------------------------------------------------------------
+
+// Re-initialise state for a new source video
+void TbcSource::resetState()
+{
+    // Default frame image options
+    chromaOn = false;
+    dropoutsOn = false;
+    viewMode = ViewMode::FRAME_VIEW;
+    reverseFoOn = false;
+    sourceReady = false;
+    sourceMode = ONE_SOURCE;
+
+    // Cache state
+    loadedFrameNumber = -1;
+    loadedFieldNumber = -1;
+    inputFieldsValid = false;
+    decodedFrameValid = false;
+    cacheValid = false;
+}
+
+// Mark any cached data for the current field/frame as invalid
+void TbcSource::invalidateImageCache()
+{
+    // Note this includes the input fields, because the number of fields we
+    // load depends on the decoder parameters
+    inputFieldsValid = false;
+    decodedFrameValid = false;
+    cacheValid = false;
+}
+
+// Configure the chroma decoder for its settings and the VideoParameters
+void TbcSource::configureChromaDecoder()
+{
+    // Configure the chroma decoder
+    LdDecodeMetaData::VideoParameters videoParameters = ldDecodeMetaData.getVideoParameters(); 
+	
+    if (videoParameters.system == PAL || videoParameters.system == PAL_M) {
+		monoConfiguration.yNRLevel = palConfiguration.yNRLevel;
+        palColour.updateConfiguration(videoParameters, palConfiguration);
+    } else {
+		monoConfiguration.yNRLevel = ntscConfiguration.yNRLevel;
+        ntscColour.updateConfiguration(videoParameters, ntscConfiguration);
+    }
+	monoDecoder.updateConfiguration(videoParameters, monoConfiguration);
+
+    // Configure the OutputWriter.
+    // Because we have padding disabled, this won't change the VideoParameters.
+    outputWriter.updateConfiguration(videoParameters, outputConfiguration);
+}
+
+// Ensure the SourceFields for the current frame are loaded
+void TbcSource::loadInputFields()
+{
+    if (inputFieldsValid) return;
+
+    // Work out how many frames ahead/behind we need to fetch
+    qint32 lookBehind, lookAhead;
+    if (getSystem() == PAL || getSystem() == PAL_M) {
+        lookBehind = palConfiguration.getLookBehind();
+        lookAhead = palConfiguration.getLookAhead();
+    } else {
+        lookBehind = ntscConfiguration.getLookBehind();
+        lookAhead = ntscConfiguration.getLookAhead();
+    }
+
+    if (sourceMode == CHROMA_SOURCE) {
+        // Load chroma directly into inputFields
+        SourceField::loadFields(chromaSourceVideo, ldDecodeMetaData,
+                                loadedFrameNumber, 1, lookBehind, lookAhead,
+                                inputFields, inputStartIndex, inputEndIndex);
+    } else {
+        // Load the only source, or luma, into inputFields
+        SourceField::loadFields(sourceVideo, ldDecodeMetaData,
+                                loadedFrameNumber, 1, lookBehind, lookAhead,
+                                inputFields, inputStartIndex, inputEndIndex);
+    }
+
+    if (sourceMode == BOTH_SOURCES) {
+        // Load chroma into chromaInputFields
+        SourceField::loadFields(chromaSourceVideo, ldDecodeMetaData,
+                                loadedFrameNumber, 1, lookBehind, lookAhead,
+                                chromaInputFields, inputStartIndex, inputEndIndex);
+		if(combine)
+		{
+			// Separate chroma is offset (see chroma_to_u16 in vhsdecode/chroma.py)
+			static constexpr qint32 CHROMA_OFFSET = 32767;
+
+			// Add chroma to luma, removing the offset
+			for (qint32 fieldIndex = inputStartIndex; fieldIndex < inputEndIndex; fieldIndex++) {
+				auto &sourceData = inputFields[fieldIndex].data;
+				const auto &chromaData = chromaInputFields[fieldIndex].data;
+
+				for (qint32 i = 0; i < sourceData.size(); i++) {
+					qint32 sum = static_cast<qint32>(sourceData[i]) + static_cast<qint32>(chromaData[i]) - CHROMA_OFFSET;
+					sourceData[i] = static_cast<quint16>(qBound(0, sum, 65535));
+				}
+			}
+		}
+    }
+
+    inputFieldsValid = true;
+}
+
+// Ensure the current frame has been decoded
+void TbcSource::decodeFrame()
+{
+    if (decodedFrameValid) return;
+
+    loadInputFields();
+	
+	bool isMono = false;
+
+    // Decode the current frame to components
+    componentFrames.resize(1);
+    yFrames.resize(1);
+    cFrames.resize(1);
+	if(!combine && sourceMode == BOTH_SOURCES)
+	{
+		monoDecoder.decodeFrames(inputFields, inputStartIndex, inputEndIndex, yFrames);
+		if ((getSystem() == PAL || getSystem() == PAL_M) && palConfiguration.chromaFilter != PalColour::mono) {
+			// PAL source
+			palColour.decodeFrames(chromaInputFields, inputStartIndex, inputEndIndex, cFrames);
+		} else if(getSystem() == NTSC && ntscConfiguration.dimensions != 0){
+			// NTSC source
+			ntscColour.decodeFrames(chromaInputFields, inputStartIndex, inputEndIndex, cFrames);
+		}
+		else
+		{
+			isMono = true;
+		}
+		
+		for (qint32 fieldIndex = inputStartIndex, frameIndex = 0; fieldIndex < inputEndIndex; fieldIndex += 2, frameIndex++)
+		{
+			//isMono ? cFrames[frameIndex].init(ldDecodeMetaData.getVideoParameters(), false);
+			componentFrames[frameIndex].init(ldDecodeMetaData.getVideoParameters(), false);
+			componentFrames[frameIndex].setY(*yFrames[frameIndex].getY());
+			if(!isMono){	
+				componentFrames[frameIndex].setU(*cFrames[frameIndex].getU());
+				componentFrames[frameIndex].setV(*cFrames[frameIndex].getV());
+			}
+		}
+	}
+	else
+	{
+		if (getSystem() == PAL || getSystem() == PAL_M) {
+			if(palConfiguration.chromaFilter == palColour.ChromaFilterMode::mono){
+				monoDecoder.decodeFrames(inputFields, inputStartIndex, inputEndIndex, componentFrames);
+			} else {
+				// PAL source
+				palColour.decodeFrames(inputFields, inputStartIndex, inputEndIndex, componentFrames);
+			}
+		} else {
+			if(ntscConfiguration.dimensions == 0){
+				monoDecoder.decodeFrames(inputFields, inputStartIndex, inputEndIndex, componentFrames);
+			} else {
+				// NTSC source
+				ntscColour.decodeFrames(inputFields, inputStartIndex, inputEndIndex, componentFrames);
+			}
+		}
+	}
+
+    decodedFrameValid = true;
+}
+
+// Method to create a QImage for a source video frame
+QImage TbcSource::generateQImage()
+{
+    // Get the metadata for the video parameters
+    LdDecodeMetaData::VideoParameters videoParameters = ldDecodeMetaData.getVideoParameters();
+
+    // Calculate the frame height
+    const qint32 frameHeight = (videoParameters.fieldHeight * 2) - 1;
+    const qint32 frameWidth = videoParameters.fieldWidth;
+
+    // Set the frame image
+    auto outputImage = QImage(frameWidth, frameHeight, QImage::Format_RGB32);
+
+    // Fill the QImage with black
+    outputImage.fill(Qt::black);
+
+    // Create RGB32 data and set h/w + offsets
+    QVector<QRgb> rgbData;
+    qint32 inputHeight, inputWidth, fieldHeight, inputOffset, outputOffset;
+
+    if (chromaOn) {
+        // Show debug information
+        if (getFieldViewEnabled()) {
+            qDebug().nospace() << "TbcSource::generateQImage(): Generating a chroma image from field " << loadedFieldNumber <<
+                        " (" << videoParameters.fieldWidth << "x" << videoParameters.fieldHeight << ")";
+        } else {
+            qDebug().nospace() << "TbcSource::generateQImage(): Generating a chroma image from frame " << loadedFrameNumber <<
+                        " (" << videoParameters.fieldWidth << "x" << frameHeight << ")";
+        }
+
+        inputHeight = videoParameters.lastActiveFrameLine - videoParameters.firstActiveFrameLine;
+        inputWidth = videoParameters.activeVideoEnd - videoParameters.activeVideoStart;
+        fieldHeight = inputHeight / 2;
+        inputOffset = videoParameters.firstActiveFrameLine;
+        outputOffset = videoParameters.activeVideoStart;
+
+        // Chroma decode the current frame
+        decodeFrame();
+
+        // Convert component video to RGB
+        OutputFrame outputFrame;
+        outputWriter.convert(componentFrames[0], outputFrame);
+
+        const auto rgb48Ptr = reinterpret_cast<quint16 *>(outputFrame.data());
+        rgbData.reserve(inputHeight * inputWidth * 3);
+
+        // Create RGB32 from RGB48
+        for (auto i = 0; i < inputHeight * inputWidth * 3; i += 3) {
+            rgbData.push_back(qRgb(static_cast<qint32>(rgb48Ptr[i + 0] / 256),
+                                   static_cast<qint32>(rgb48Ptr[i + 1] / 256),
+                                   static_cast<qint32>(rgb48Ptr[i + 2] / 256)));
+        }
+    } else {
+        // Show debug information
+        if (getFieldViewEnabled()) {
+            qDebug().nospace() << "TbcSource::generateQImage(): Generating a source image from field " << loadedFieldNumber <<
+                        " (" << videoParameters.fieldWidth << "x" << videoParameters.fieldHeight << ")";
+        } else {
+            qDebug().nospace() << "TbcSource::generateQImage(): Generating a source image from frame " << loadedFrameNumber <<
+                        " (" << videoParameters.fieldWidth << "x" << frameHeight << ")";
+        }
+
+        inputHeight = frameHeight;
+        inputWidth = frameWidth;
+        fieldHeight = videoParameters.fieldHeight;
+        inputOffset = 0;
+        outputOffset = 0;
+
+        // Load SourceFields for the current frame
+        loadInputFields();
+
+        // Get pointers to the 16-bit greyscale data
+        const quint16 *firstFieldPointer = inputFields[inputStartIndex].data.data();
+        const quint16 *secondFieldPointer = inputFields[inputStartIndex + 1].data.data();
+        rgbData.reserve(inputHeight * inputWidth * 3);
+
+        // Create RGB32 from Gray16
+        for (auto y = 0; y < fieldHeight * 2; y++) {
+            auto *ptr = y % 2 == 0 ? firstFieldPointer : secondFieldPointer;
+
+            for (auto x = 0; x < inputWidth; x++) {
+                auto value = static_cast<qint32>(ptr[((y / 2) * inputWidth) + x] / 256);
+                rgbData.push_back(qRgb(value, value, value));
+            }
+        }
+    }
+
+    // Copy RGB data to QImage
+    switch (getViewMode()) {
+        case ViewMode::FRAME_VIEW: {
+            for (auto y = 0; y < inputHeight; y++) {
+                auto *outputLine = reinterpret_cast<QRgb*>(outputImage.scanLine(y + inputOffset));
+                std::copy_n(&rgbData[y * inputWidth], inputWidth, &outputLine[outputOffset]);
+            }
+            break;
+        }
+
+        case ViewMode::SPLIT_VIEW: {
+            for (auto y = 0; y < inputHeight; y++) {
+                const auto startOffset = (inputOffset / 2) + (y % 2 == 0 ? 0 : (frameHeight / 2) + 1);
+                auto *outputLine = reinterpret_cast<QRgb*>(outputImage.scanLine((y / 2) + startOffset));
+                std::copy_n(&rgbData[y * inputWidth], inputWidth, &outputLine[outputOffset]);
+            }
+            break;
+        }
+
+        case ViewMode::FIELD_VIEW: {
+            auto startOffset = getStretchField() ? inputOffset : (frameHeight / 4) + (inputOffset / 2);
+            auto height = getStretchField() ? inputHeight : fieldHeight;
+            auto fieldY = loadedFieldNumber % 2 ? 0 : 1;
+
+            for (auto y = 0; y < height; y++) {
+                auto *outputLine = reinterpret_cast<QRgb*>(outputImage.scanLine(y + startOffset));
+                std::copy_n(&rgbData[fieldY * inputWidth], inputWidth, &outputLine[outputOffset]);
+
+                // Only increment fieldY every other iteration, or if field stretch disabled
+                if (!getStretchField() || y % 2 != 0) {
+                    fieldY += 2;
+                }
+            }
+            break;
+        }
+    }
+
+    return outputImage;
+}
+
+// Generate the data points for the Drop-out and SNR analysis graphs, and the chapter map.
+// We do these all at the same time to reduce calls to the metadata.
+void TbcSource::generateData()
+{
+    dropoutGraphData.clear();
+    visibleDropoutGraphData.clear();
+    blackSnrGraphData.clear();
+    whiteSnrGraphData.clear();
+
+    dropoutGraphData.resize(ldDecodeMetaData.getNumberOfFrames());
+    visibleDropoutGraphData.resize(ldDecodeMetaData.getNumberOfFrames());
+    blackSnrGraphData.resize(ldDecodeMetaData.getNumberOfFrames());
+    whiteSnrGraphData.resize(ldDecodeMetaData.getNumberOfFrames());
+
+    bool ignoreChapters = false;
+    qint32 lastChapter = -1;
+    qint32 giveUpCounter = 0;
+    chapterMap.clear();
+
+    const qint32 numFrames = ldDecodeMetaData.getNumberOfFrames();
+    for (qint32 frameNumber = 0; frameNumber < numFrames; frameNumber++) {
+        double doLength = 0;
+        double visibleDoLength = 0;
+        double blackSnrTotal = 0;
+        double whiteSnrTotal = 0;
+
+        // SNR data may be missing in some fields, so we count the points to prevent
+        // the frame average from being thrown-off by missing data
+        double blackSnrPoints = 0;
+        double whiteSnrPoints = 0;
+
+        const LdDecodeMetaData::Field &firstField = ldDecodeMetaData.getField(ldDecodeMetaData.getFirstFieldNumber(frameNumber + 1));
+        const LdDecodeMetaData::Field &secondField = ldDecodeMetaData.getField(ldDecodeMetaData.getSecondFieldNumber(frameNumber + 1));
+
+        // Get the first field DOs
+        if (firstField.dropOuts.size() > 0) {
+            // Calculate the total length of the dropouts
+            for (qint32 i = 0; i < firstField.dropOuts.size(); i++) {
+                doLength += static_cast<double>(firstField.dropOuts.endx(i) - firstField.dropOuts.startx(i));
+            }
+        }
+
+        // Get the second field DOs
+        if (secondField.dropOuts.size() > 0) {
+            // Calculate the total length of the dropouts
+            for (qint32 i = 0; i < secondField.dropOuts.size(); i++) {
+                doLength += static_cast<double>(secondField.dropOuts.endx(i) - secondField.dropOuts.startx(i));
+            }
+        }
+
+        // Get the first field visible DOs
+        const LdDecodeMetaData::VideoParameters &videoParameters = ldDecodeMetaData.getVideoParameters();
+
+        if (firstField.dropOuts.size() > 0) {
+            // Calculate the total length of the visible dropouts
+            for (qint32 i = 0; i < firstField.dropOuts.size(); i++) {
+                // Does the drop out start in the visible area?
+                if ((firstField.dropOuts.fieldLine(i) >= videoParameters.firstActiveFieldLine) &&
+                    (firstField.dropOuts.fieldLine(i) <= videoParameters.lastActiveFieldLine)) {
+                    if (firstField.dropOuts.startx(i) >= videoParameters.activeVideoStart) {
+                        qint32 startx = firstField.dropOuts.startx(i);
+                        qint32 endx;
+                        if (firstField.dropOuts.endx(i) < videoParameters.activeVideoEnd) endx = firstField.dropOuts.endx(i);
+                        else endx = videoParameters.activeVideoEnd;
+
+                        visibleDoLength += static_cast<double>(endx - startx);
+                    }
+                }
+            }
+        }
+
+        // Get the second field visible DOs
+        if (secondField.dropOuts.size() > 0) {
+            // Calculate the total length of the visible dropouts
+            for (qint32 i = 0; i < secondField.dropOuts.size(); i++) {
+                // Does the drop out start in the visible area?
+                if ((secondField.dropOuts.fieldLine(i) >= videoParameters.firstActiveFieldLine) &&
+                    (secondField.dropOuts.fieldLine(i) <= videoParameters.lastActiveFieldLine)) {
+                    if (secondField.dropOuts.startx(i) >= videoParameters.activeVideoStart) {
+                        qint32 startx = secondField.dropOuts.startx(i);
+                        qint32 endx;
+                        if (secondField.dropOuts.endx(i) < videoParameters.activeVideoEnd) endx = secondField.dropOuts.endx(i);
+                        else endx = videoParameters.activeVideoEnd;
+
+                        visibleDoLength += static_cast<double>(endx - startx);
+                    }
+                }
+            }
+        }
+
+        // Get the first field SNRs
+        if (firstField.vitsMetrics.inUse) {
+            if (firstField.vitsMetrics.bPSNR > 0) {
+                blackSnrTotal += firstField.vitsMetrics.bPSNR;
+                blackSnrPoints++;
+            }
+            if (firstField.vitsMetrics.wSNR > 0) {
+                whiteSnrTotal += firstField.vitsMetrics.wSNR;
+                whiteSnrPoints++;
+            }
+        }
+
+        // Get the second field SNRs
+        if (secondField.vitsMetrics.inUse) {
+            if (secondField.vitsMetrics.bPSNR > 0) {
+                blackSnrTotal += secondField.vitsMetrics.bPSNR;
+                blackSnrPoints++;
+            }
+            if (secondField.vitsMetrics.wSNR > 0) {
+                whiteSnrTotal += secondField.vitsMetrics.wSNR;
+                whiteSnrPoints++;
+            }
+        }
+
+        // Add the result to the vectors
+        dropoutGraphData[frameNumber] = doLength;
+        visibleDropoutGraphData[frameNumber] = visibleDoLength;
+        blackSnrGraphData[frameNumber] = blackSnrTotal / blackSnrPoints; // Calc average for frame
+        whiteSnrGraphData[frameNumber] = whiteSnrTotal / whiteSnrPoints; // Calc average for frame
+
+        if (ignoreChapters) continue;
+
+        // Decode the VBI
+        VbiDecoder::Vbi vbi = vbiDecoder.decodeFrame(
+            firstField.vbi.vbiData[0], firstField.vbi.vbiData[1], firstField.vbi.vbiData[2],
+            secondField.vbi.vbiData[0], secondField.vbi.vbiData[1], secondField.vbi.vbiData[2]);
+
+        // Get the chapter number
+        qint32 currentChapter = vbi.chNo;
+        if (currentChapter != -1) {
+            if (currentChapter != lastChapter) {
+                lastChapter = currentChapter;
+                chapterMap.append(frameNumber);
+            } else giveUpCounter++;
+        }
+
+        if (frameNumber == 100 && giveUpCounter < 50) {
+            qDebug() << "Not seeing valid chapter numbers, giving up chapter mapping";
+            ignoreChapters = true;
+        }
+    }
+}
+
+bool TbcSource::startBackgroundLoad(QString sourceFilename)
+{
+    // Open the TBC metadata file
+    qDebug() << "TbcSource::startBackgroundLoad(): Processing SQLite metadata...";
+    emit busy("Processing SQLite metadata...");
+
+    QString metadataFileName = sourceFilename + ".db";
+
+    const bool isChromaTbc = sourceFilename.endsWith("_chroma.tbc");
+    if (isChromaTbc && !QFileInfo::exists(metadataFileName)) {
+        // The user specified a _chroma.tbc file, and it doesn't have a .db.
+
+        // The corresponding luma file should have a .db, so use that.
+        QString baseFilename = sourceFilename;
+        baseFilename.chop(11);
+        metadataFileName = baseFilename + ".tbc.db";
+
+        // But does the luma file itself exist?
+        QString lumaFilename = baseFilename + ".tbc";
+        if (QFileInfo::exists(lumaFilename)) {
+            // Yes. Open both of them, defaulting to the chroma view.
+            sourceFilename = lumaFilename;
+        }
+    }
+
+    if (!ldDecodeMetaData.read(metadataFileName)) {
+        // Open failed
+        qWarning() << "Open TBC SQLite metadata failed for filename" << metadataFileName;
+        currentSourceFilename.clear();
+
+        // Show an error to the user and give up
+        lastIOError = "Could not load source TBC SQLite metadata file";
+        return false;
+    }
+
+    // Get the video parameters from the metadata
+    LdDecodeMetaData::VideoParameters videoParameters = ldDecodeMetaData.getVideoParameters();
+
+    // Open the new source video
+    qDebug() << "TbcSource::startBackgroundLoad(): Loading TBC file...";
+    emit busy("Loading TBC file...");
+    if (!sourceVideo.open(sourceFilename, videoParameters.fieldWidth * videoParameters.fieldHeight)) {
+        // Open failed
+        qWarning() << "Open TBC file failed for filename" << sourceFilename;
+        currentSourceFilename.clear();
+
+        // Show an error to the user and give up
+        lastIOError = "Could not open source TBC data file";
+        return false;
+    }
+
+    // Is there a separate _chroma.tbc file?
+    QString chromaSourceFilename = sourceFilename;
+    chromaSourceFilename.chop(4);
+    chromaSourceFilename += "_chroma.tbc";
+    if (QFileInfo::exists(chromaSourceFilename)) {
+        // Yes! Open it.
+        qDebug() << "TbcSource::startBackgroundLoad(): Loading chroma TBC file...";
+        emit busy("Loading chroma TBC file...");
+        if (!chromaSourceVideo.open(chromaSourceFilename, videoParameters.fieldWidth * videoParameters.fieldHeight)) {
+            // Open failed
+            qWarning() << "Open chroma TBC file failed for filename" << chromaSourceFilename;
+            currentSourceFilename.clear();
+            sourceVideo.close();
+
+            // Show an error to the user and give up
+            lastIOError = "Could not open source chroma TBC data file";
+            return false;
+        }
+
+        sourceMode = isChromaTbc ? CHROMA_SOURCE : BOTH_SOURCES;
+    }
+
+    // Both the video and metadata files are now open
+    sourceReady = true;
+    currentSourceFilename = sourceFilename;
+    currentMetadataFilename = metadataFileName;
+
+    // Configure the chroma decoder
+    if (videoParameters.system == PAL || videoParameters.system == PAL_M) {
+        palColour.updateConfiguration(videoParameters, palConfiguration);
+    } else {
+        if (isChromaTbc || sourceMode != ONE_SOURCE) {
+            // Enable phase compensation by default, since this is probably a videotape source
+            ntscConfiguration.phaseCompensation = true;
+        }
+        ntscColour.updateConfiguration(videoParameters, ntscConfiguration);
+    }
+
+    // Analyse the metadata
+    emit busy("Generating graph data and chapter map...");
+    generateData();
+
+    return true;
+}
+
+void TbcSource::finishBackgroundLoad()
+{
+    // Send a finished loading message to the main window
+    emit finishedLoading(future.result());
+}
+
+bool TbcSource::startBackgroundSave(QString metadataFilename)
+{
+    qDebug() << "TbcSource::startBackgroundSave(): Saving to" << metadataFilename;
+    emit busy("Saving SQLite metadata...");
+
+    // The general idea here is that decoding takes a long time -- so we want
+    // to be careful not to destroy the user's only copy of their metadata file if
+    // something goes wrong!
+
+    // Write the metadata out to a new temporary file
+    QString newMetadataFilename = metadataFilename + ".new";
+    if (!ldDecodeMetaData.write(newMetadataFilename)) {
+        // Writing failed
+        lastIOError = "Could not write to new SQLite file";
+        return false;
+    }
+
+    // If there isn't already a .bup backup file, rename the existing file to that name
+    // (matching the behaviour of ld-process-vbi)
+    QString backupFilename = metadataFilename + ".bup";
+    if (!QFile::exists(backupFilename)) {
+        if (!QFile::rename(metadataFilename, metadataFilename + ".bup")) {
+            // Renaming failed
+            lastIOError = "Could not rename existing SQLite file to backup";
+            return false;
+        }
+    } else {
+        // There is a backup, so it's safe to remove the existing file
+        if (!QFile::remove(metadataFilename)) {
+            // Deleting failed
+            lastIOError = "Could not remove existing SQLite file";
+            return false;
+        }
+    }
+
+    // Rename the new file to the target name
+    if (!QFile::rename(newMetadataFilename, metadataFilename)) {
+        // Renaming failed
+        lastIOError = "Could not rename new SQLite file to target name";
+        return false;
+    }
+
+    qDebug() << "TbcSource::startBackgroundSave(): Save complete";
+    return true;
+}
+
+void TbcSource::finishBackgroundSave()
+{
+    // Send a finished saving message to the main window
+    emit finishedSaving(future.result());
+}