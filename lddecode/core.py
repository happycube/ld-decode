import bz2
import copy
import itertools
import os
import platform
import sqlite3
import sys
import threading
import time
import types

from queue import Queue
from textwrap import dedent

# standard numeric/scientific libraries
import numpy as np
import scipy.signal as sps
import scipy.interpolate as spi
import numba
from numba import njit

# Use standard numpy fft, since it's thread-safe
import numpy.fft as npfft

# internal libraries

from . import efm_pll
from .utils import get_git_info, ac3_pipe, ldf_pipe, traceback
from .utils import nb_mean, nb_median, nb_round, nb_min, nb_max, nb_abs, nb_absmax, nb_diff, n_orgt, n_orlt
from .utils import polar2z, sqsum, genwave, dsa_rescale_and_clip, scale, rms
from .utils import findpeaks, findpulses, calczc, inrange, roundfloat
from .utils import LRUupdate, clb_findbursts, angular_mean_helper, phase_distance
from .utils import build_hilbert, unwrap_hilbert, emphasis_iir, filtfft
from .utils import fft_do_slice, fft_determine_slices, StridedCollector, hz_to_output_array
from .utils import Pulse, nb_std, nb_gt, n_ornotrange

try:
    # If Anaconda's numpy is installed, mkl will use all threads for fft etc
    # which doesn't work when we do more threads, do disable that...
    import mkl

    mkl.set_num_threads(1)
except ImportError:
    # If not running Anaconda, we don't care that mkl doesn't exist.
    pass

# XXX: This is a hack so that logging is treated the same way in both this
# and ld-decode.  Probably should just bring all logging in here...
logger = None

# If profiling is not enabled, make it a pass-through function
try:
    profile
except:
    def profile(fn):
        return fn

BLOCKSIZE = 32 * 1024

def calclinelen(SP, mult, mhz):
    if type(mhz) == str:
        mhz = SP[mhz]

    return int(nb_round(SP["line_period"] * mhz * mult))


# states for first field of validpulses (second field is pulse #)
HSYNC, EQPL1, VSYNC, EQPL2 = range(4)

# These are invariant parameters for PAL and NTSC
SysParams_NTSC = {
    "fsc_mhz": (315.0 / np.double(88.0)),
    "pilot_mhz": (315.0 / 88.0),
    "frame_lines": 525,
    "field_lines": (263, 262),
    "ire0": 8100000,
    "hz_ire": 1700000 / 140.0,
    "vsync_ire": -40,
    # most NTSC disks have analog audio, except CD-V and a few Panasonic demos
    "analog_audio": True,
    # From the spec - audio frequencies are multiples of the (color) line rate
    "audio_lfreq": (1000000 * 315 / 88 / 227.5) * 146.25,
    "audio_rfreq": (1000000 * 315 / 88 / 227.5) * 178.75,
    # On AC3 disks, the right channel is replaced by a QPSK 2.88mhz channel
    "audio_rfreq_AC3": 2880000,
    "colorBurstUS": (5.3, 7.8),
    "activeVideoUS": (9.45, 63.555 - 1.0),
    # Known-good area for computing black SNR - for NTSC pull from VSYNC
    # tuple: (line, beginning, length)
    "blacksnr_slice": (1, 10, 20),
    # In NTSC framing, the distances between the first/last eq pulses and the
    # corresponding next lines are different.
    "firstFieldH": (0.5, 1),
    "numPulses": 6,  # number of equalization pulses per section
    "hsyncPulseUS": 4.7,
    "eqPulseUS": 2.3,
    "vsyncPulseUS": 27.1,
    # What 0 IRE/0V should be in digitaloutput
    "outputZero": 1024,
    "fieldPhases": 4,
    # Likely locations of solid white in VITS on LD's (line, start, length)
    # The first three are typical VITS locations (first most common), and last
    # is the MCA Code first-field flag.
    "LD_VITS_whitelocs": [(20, 14, 12), (20, 52, 8), (13, 13, 15), (11, 12, 45)],
    # Similar but with percentile to use to compute white level
    # (in case VITS white test areas are not present)
    "LD_VITS_code_slices": [(16, 12, 48, 85), (17, 12, 48, 85), (10, 13, 39, 85)],
}

# In color NTSC, the line period was changed from 63.5 to 227.5 color cycles,
# which works out to 63.555(with a bar on top) usec
SysParams_NTSC["line_period"] = 1 / (SysParams_NTSC["fsc_mhz"] / np.double(227.5))
SysParams_NTSC["activeVideoUS"] = (9.45, SysParams_NTSC["line_period"] - 1.0)

SysParams_NTSC["FPS"] = 1000000 / (525 * SysParams_NTSC["line_period"])

SysParams_NTSC["outlinelen"] = calclinelen(SysParams_NTSC, 4, "fsc_mhz")
SysParams_NTSC["outfreq"] = 4 * SysParams_NTSC["fsc_mhz"]

SysParams_PAL = {
    "FPS": 25,
    # from wikipedia: 283.75 × 15625 Hz + 25 Hz = 4.43361875 MHz
    "fsc_mhz": ((1 / 64) * 283.75) + (25 / 1000000),
    "pilot_mhz": 3.75,
    "frame_lines": 625,
    "field_lines": (312, 313),
    "line_period": 64,
    "ire0": 7100000,
    "hz_ire": 800000 / 100.0,
    # only early PAL disks have analog audio
    "analog_audio": True,
    # From the spec - audio frequencies are multiples of the (colour) line rate
    "audio_lfreq": (1000000 / 64) * 43.75,
    "audio_rfreq": (1000000 / 64) * 68.25,
    "colorBurstUS": (5.6, 7.85),
    "activeVideoUS": (10.5, 64 - 1.5),
    # In PAL, the first field's line sync<->first/last EQ pulse are both .5H
    "firstFieldH": (1, 0.5),
    # Known-good area for computing black SNR - for PAL this is blanked in mastering
    # tuple: (line, beginning, length)
    "blacksnr_slice": (22, 12, 50),
    "numPulses": 5,  # number of equalization pulses per section
    "hsyncPulseUS": 4.7,
    "eqPulseUS": 2.35,
    "vsyncPulseUS": 27.3,
    # What 0 IRE/0V should be in digitaloutput
    "outputZero": 256,
    "fieldPhases": 8,
    # Likely locations of solid white in VITS on LD's
    # (an array of line/start/length)
    "LD_VITS_whitelocs": [(19, 12, 8)],
    # Similar but with percentile to use to compute white level
    # (in case VITS white test areas are not present)
    "LD_VITS_code_slices": [(16, 11, 49, 85), (17, 11, 49, 85)],
}

SysParams_PAL["outlinelen"] = calclinelen(SysParams_PAL, 4, "fsc_mhz")
SysParams_PAL["outlinelen_pilot"] = calclinelen(SysParams_PAL, 4, "pilot_mhz")
SysParams_PAL["outfreq"] = 4 * SysParams_PAL["fsc_mhz"]

SysParams_PAL["vsync_ire"] = -0.3 * (100 / 0.7)

# RFParams are tunable

RFParams_NTSC = {
    # The audio notch filters are important with DD v3.0+ boards
    "audio_notchwidth": 350000,
    "audio_notchorder": 2,
    "video_deemp": (120e-9, 320e-9),
    # This BPF is similar but not *quite* identical to what Pioneer did
    "video_bpf_low": 3400000,
    "video_bpf_high": 13800000,
    "video_bpf_order": 4,
    # This can easily be pushed up to 4.5mhz or even a bit higher.
    # A sharp 4.8-5.0 is probably the maximum before the audio carriers bleed into 0IRE.
    "video_lpf_freq": 4500000,  # in mhz
    "video_lpf_order": 6,  # butterworth filter order
    # MTF filter
    "MTF_basemult": 0.4,  # general ** level of the MTF filter for frame 0.
    "MTF_poledist": 0.9,
    "MTF_freq": 12.2,  # in mhz
    # used to detect rot
    "video_hpf_freq": 10000000,
    "video_hpf_order": 4,
    # audio filter parameters
    "audio_filterwidth": 150000,
    "audio_filterorder": 512,
}

# Settings for use with noisier disks
RFParams_NTSC_lowband = RFParams_NTSC.copy().update({
    # The audio notch filters are important with DD v3.0+ boards
    "video_bpf_low": 3800000,
    "video_bpf_high": 12500000,
    "video_lpf_freq": 4200000,  # in mhz
})

RFParams_PAL = {
    # The audio notch filters are important with DD v3.0+ boards
    "audio_notchwidth": 200000,
    "audio_notchorder": 2,
    "video_deemp": (100e-9, 400e-9),
    # XXX: guessing here!
    "video_bpf_low": 2300000,
    "video_bpf_high": 13500000,
    "video_bpf_order": 2,
    "video_lpf_freq": 5200000,
    "video_lpf_order": 7,
    # MTF filter
    "MTF_basemult": 1.0,  # general ** level of the MTF filter for frame 0.
    "MTF_poledist": 0.70,
    "MTF_freq": 10,
    # used to detect rot
    "video_hpf_freq": 10000000,
    "video_hpf_order": 4,
    "audio_filterwidth": 100000,
    "audio_filterorder": 900,
}

RFParams_PAL_lowband = RFParams_PAL.copy().update({
    "video_bpf_low": 3200000,
    "video_bpf_high": 13000000,
    "video_bpf_order": 1,
    "video_lpf_freq": 4800000,
})


class RFDecode:
    """The core RF decoding code.

    This decoder uses FFT overlap-save processing(1) to allow for parallel processing and combination of
    operations.

    Video filter signal path:
    - FFT/iFFT stage 1: RF BPF (i.e. 3.5-13.5mhz NTSC) * hilbert filter
    - phase unwrapping
    - FFT stage 2, which is processed into multiple final products:
      - Regular video output
      - 0.5mhz LPF (used for HSYNC)
      - For fine-tuning HSYNC: NTSC: 3.5x mhz filtered signal, PAL: 3.75mhz pilot signal

    Analogue audio filter signal path:

        The audio signal path is actually more complex in some ways, since it reduces a
        multi-msps signal down to <100khz.  A two stage processing system is used which
        reduces the frequency in each stage.

        Stage 1 performs the audio RF demodulation per block typically with 32x decimation,
        while stage 2 is run once the entire frame is demodulated and decimates by 4x.

    EFM filtering simply applies RF front end filters that massage the output so that ld-process-efm
    can do the actual work.

    references:
    1 - https://en.wikipedia.org/wiki/Overlap–save_method

    """

    def __init__(
        self,
        inputfreq=40,
        system="NTSC",
        blocklen=BLOCKSIZE,
        decode_digital_audio=False,
        decode_analog_audio=0,
        has_analog_audio=True,
        extra_options={},
    ):
        """Initialize the RF decoder object.

        inputfreq -- frequency of raw RF data (in Msps)
        system    -- Which system is in use (PAL or NTSC)
        blocklen  -- Block length for FFT processing
        decode_digital_audio -- Whether to apply EFM filtering
        decode_analog_audio  -- Whether or not to decode analog(ue) audio
        has_analog_audio     -- Whether or not analog(ue) audio channels are on the disk

        extra_options -- Dictionary of additional options (typically boolean) - these include:
          - PAL_V4300D_NotchFilter - cut 8.5mhz spurious signal
          - NTSC_ColorNotchFilter:  notch filter on decoded video to reduce color 'wobble'
          - lowband: Substitute different decode settings for lower-bandwidth disks
          - AC3: Supports AC3

        """

        self.blocklen = blocklen
        self.blockcut = 1024  # ???
        self.blockcut_end = 0
        self.system = system

        self.setupcount = 0

        self.NTSC_ColorNotchFilter = extra_options.get("NTSC_ColorNotchFilter", False)
        self.PAL_V4300D_NotchFilter = extra_options.get("PAL_V4300D_NotchFilter", False)
        lowband = extra_options.get("lowband", False)

        freq = inputfreq
        self.freq = freq
        self.freq_half = freq / 2
        self.freq_hz = self.freq * 1000000
        self.freq_hz_half = self.freq_hz / 2

        self.mtf_mult   = extra_options.get("MTF_level", 1.0)
        self.mtf_offset = extra_options.get("MTF_offset", 0)

        if system == "NTSC":
            self.SysParams = copy.deepcopy(SysParams_NTSC)
            if lowband:
                self.DecoderParams = copy.deepcopy(RFParams_NTSC_lowband)
            else:
                self.DecoderParams = copy.deepcopy(RFParams_NTSC)
        elif system == "PAL":
            self.SysParams = copy.deepcopy(SysParams_PAL)
            if lowband:
                self.DecoderParams = copy.deepcopy(RFParams_PAL_lowband)
            else:
                self.DecoderParams = copy.deepcopy(RFParams_PAL)

        # Make (intentionally) mutable copies of HZ<->IRE levels
        for irekey in ['ire0', 'hz_ire', 'vsync_ire']:
            self.DecoderParams[irekey] = self.SysParams[irekey]

        self.SysParams["analog_audio"] = has_analog_audio
        self.SysParams["AC3"] = extra_options.get("AC3", False)
        if self.SysParams["AC3"]:
            self.SysParams["audio_rfreq"] = self.SysParams["audio_rfreq_AC3"]

        fw = extra_options.get("audio_filterwidth", 0)
        if fw is not None and fw > 0:
            self.DecoderParams['audio_filterwidth'] = fw

        deemp = list(self.DecoderParams["video_deemp"])

        # note that deemp[0] is the t1 (high freuqency) coefficient, and 
        # deemp[1] is the t2 (low frequency) one.  These are passed in as
        # microseconds, but need to be converted to seconds.

        deemp_low, deemp_high = extra_options.get("deemp_coeff", (0, 0))
        if deemp_low > 0:
            deemp[1] = 1 / (deemp_low  * 1000000)
        if deemp_high > 0:
            deemp[0] = 1 / (deemp_high * 1000000)

        self.DecoderParams["video_deemp"]          = deemp
        self.DecoderParams["video_deemp_strength"] = extra_options.get("deemp_str", 1.0)

        linelen = self.freq_hz / (1000000.0 / self.SysParams["line_period"])
        self.linelen = int(np.round(linelen))
        self.samplesperline = self.freq / self.linelen

        # How much horizontal sync position can deviate from previous/expected position
        # and still be interpreted as a horizontal sync pulse.
        # Too high tolerance may result in false positive sync pulses, too low may end up missing them.
        # Tapes will need a wider tolerance than laserdiscs due to head switch etc.
        self.hsync_tolerance = 0.4

        self.decode_digital_audio = decode_digital_audio
        self.decode_analog_audio = decode_analog_audio

        self.computefilters()

        # The 0.5mhz filter is rolled back to align with the data, so there
        # are a few unusable samples at the end.
        self.blockcut_end = self.Filters["F05_offset"]


    def computefilters(self):
        """ (re)compute the filter sets """

        self.setupcount += 1

        self.computevideofilters()

        # This is > 0 because decode_analog_audio is in khz (44.1, 48, 3xHSYNC, etc).
        if self.decode_analog_audio != 0:
            self.computeaudiofilters()

        if self.decode_digital_audio:
            self.computeefmfilter()

        if self.SysParams['AC3']:
            apass = 288000 * .5

            # 
            fpass = lambda apass: [(self.SysParams['audio_rfreq_AC3'] - apass) / self.freq_hz_half,
            (self.SysParams['audio_rfreq_AC3'] + apass) / self.freq_hz_half]

            # Need to clean these up
            # self.Filters['AC3_fir'] = [sps.firwin(257, fpass(apass), pass_zero=False), [1.0]]
            # XXX Made into IIR for some reason, check commit history here
            self.Filters['AC3_fir'] = sps.butter(3, fpass(apass), btype='bandpass')

            # This analog audio bandpass filter is an approximation of
            # http://sim.okawa-denshi.jp/en/RLCtool.php with resistor 2200ohm, 
            # inductor 180uH, and cap 27pF (taken from Pioneer service manuals)
            # self.Filters['AC3_iir'] = sps.butter(5, [1.48/20, 3.45/20], btype='bandpass')

            # empirically determined
            self.Filters['AC3_iir'] = sps.butter(3, [(2.88-.5)/20, (2.88+.5)/20], btype='bandpass')

            firfilt = filtfft(self.Filters['AC3_fir'], self.blocklen)
            iirfilt = filtfft(self.Filters['AC3_iir'], self.blocklen)

            self.Filters['AC3'] = iirfilt * firfilt

        self.computedelays()


    def computeefmfilter(self):
        """Frequency-domain equalisation filter for the LaserDisc EFM signal.
        This was inspired by the input signal equaliser in WSJT-X, described in
        Steven J. Franke and Joseph H. Taylor, "The MSK144 Protocol for
        Meteor-Scatter Communication", QEX July/August 2017.
        <http://physics.princeton.edu/pulsar/k1jt/MSK144_Protocol_QEX.pdf>

        This improved EFM filter was devised by Adam Sampson (@atsampson)
        """

        # Frequency bands
        freqs = np.linspace(0.0e6, 1.9e6, num=11)
        freq_per_bin = self.freq_hz / self.blocklen
        # Amplitude and phase adjustments for each band.
        # These values were adjusted empirically based on a selection of NTSC and PAL samples.
        amp = np.array(
            [0.0, 0.215, 0.41, 0.73, 0.98, 1.03, 0.99, 0.81, 0.59, 0.42, 0.0]
        )
        phase = np.array(
            [0.0, -0.92, -1.03, -1.11, -1.2, -1.2, -1.2, -1.2, -1.05, -0.95, -0.8]
        )
        phase = [p * 1.25 for p in phase]

        """Compute filter coefficients for the given FFTFilter."""
        # Anything above the highest frequency is left as zero.
        coeffs = np.zeros(self.blocklen, dtype=complex)

        # Generate the frequency-domain coefficients by cubic interpolation between the equaliser values.
        a_interp = spi.interp1d(freqs, amp, kind="cubic")
        p_interp = spi.interp1d(freqs, phase, kind="cubic")

        nonzero_bins = int(freqs[-1] / freq_per_bin) + 1

        bin_freqs = np.arange(nonzero_bins) * freq_per_bin
        bin_amp = a_interp(bin_freqs)
        bin_phase = p_interp(bin_freqs)

        # Scale by the amplitude, rotate by the phase
        coeffs[:nonzero_bins] = bin_amp * (
            np.cos(bin_phase) + (complex(0, -1) * np.sin(bin_phase))
        )

        self.Filters["Fefm"] = coeffs * 8

    # Lambda-scale functions used to simplify following filter builders

    # Split out the frequency list given to the filter builder
    def freqrange(self, f1, f2): 
        return [f1 / self.freq_hz_half, f2 / self.freq_hz_half]

    # Like freqrange, but for notch filters
    def notchrange(self, f, notchwidth, hz = False): 
        return [
            (f - notchwidth) / (self.freq_hz_half if hz else self.freq_half),
            (f + notchwidth) / (self.freq_hz_half if hz else self.freq_half)
        ]

    def computevideofilters(self):
        self.Filters = {}

        # Use some shorthand to compact the code.
        SF = self.Filters
        SP = self.SysParams
        DP = self.DecoderParams

        # This high pass filter is intended to detect RF dropouts
        Frfhpf = sps.butter(1, [10 / self.freq_half], btype="highpass")
        self.Filters["Frfhpf"] = filtfft(Frfhpf, self.blocklen)

        # First phase FFT filtering

        # MTF filter section
        # compute the pole locations symmetric to freq_half (i.e. 12.2 and 27.8)
        MTF_polef_lo = DP["MTF_freq"] / self.freq_half
        MTF_polef_hi = (
            self.freq_half + (self.freq_half - DP["MTF_freq"])
        ) / self.freq_half

        to_z = lambda pole: polar2z(DP["MTF_poledist"], np.pi * pole)

        MTF = sps.zpk2tf([], [to_z(MTF_polef_lo), to_z(MTF_polef_hi)], 1)
        SF["MTF"] = filtfft(MTF, self.blocklen)

        # The BPF filter, defined for each system in DecoderParams
        filt_rfvideo = sps.butter(
            DP["video_bpf_order"],
            self.freqrange(DP["video_bpf_low"], DP["video_bpf_high"]),
            btype="bandpass",
        )
        # Start building up the combined FFT filter using the BPF
        SF["RFVideo"] = filtfft(filt_rfvideo, self.blocklen)

        # Notch filters for analog audio.  DdD captures on NTSC need this.
        if SP["analog_audio"] and self.system == "NTSC":
            cut_left = sps.butter(
                DP["audio_notchorder"],
                self.notchrange(SP["audio_lfreq"], DP['audio_notchwidth'], True),
                btype="bandstop",
            )
            SF["Fcutl"] = filtfft(cut_left, self.blocklen)
            
            cut_right = sps.butter(
                DP["audio_notchorder"],
                self.notchrange(SP["audio_rfreq"], DP['audio_notchwidth'], True),
                btype="bandstop",
            )
            SF["Fcutr"] = filtfft(cut_right, self.blocklen)

            SF["RFVideo"] *= SF["Fcutl"] * SF["Fcutr"]

        SF["hilbert"] = build_hilbert(self.blocklen)
        SF["RFVideo"] *= SF["hilbert"]

        # Second phase FFT filtering, which is performed after the signal is demodulated

        video_lpf = sps.butter(
            DP["video_lpf_order"], DP["video_lpf_freq"] / self.freq_hz_half, "low"
        )
        SF["Fvideo_lpf"] = filtfft(video_lpf, self.blocklen)

        if self.system == "NTSC" and self.NTSC_ColorNotchFilter:
            video_notch = sps.butter(
                3,
                [DP["video_lpf_freq"] / 1000000 / self.freq_half, 5.0 / self.freq_half],
                "bandstop",
            )
            SF["Fvideo_lpf"] *= filtfft(video_notch, self.blocklen)

        # The deemphasis filter
        deemp1, deemp2 = DP["video_deemp"]
        SF["Fdeemp"] = filtfft(
            emphasis_iir(deemp1, deemp2, self.freq_hz), self.blocklen
        )

        # The direct opposite of the above, used in test signal generation
        SF["Femp"] = filtfft(emphasis_iir(deemp2, deemp1, self.freq_hz), self.blocklen)

        # Post processing:  lowpass filter + deemp
        SF["FVideo"] = SF["Fvideo_lpf"] * (SF["Fdeemp"] ** DP['video_deemp_strength'])

        # additional filters:  0.5mhz and color burst
        # Using an FIR filter here to get a known delay
        F0_5 = sps.firwin(65, [0.5 / self.freq_half], pass_zero=True)
        SF["F05_offset"] = 32
        F0_5_fft = filtfft((F0_5, [1.0]), self.blocklen)
        SF["FVideo05"] = SF["Fvideo_lpf"] * SF["Fdeemp"] * F0_5_fft

        SF["Fburst"] = filtfft(
            sps.butter(1, self.notchrange(SP["fsc_mhz"], 0.1), "bandpass"),
            self.blocklen,
        )
        SF["FVideoBurst"] = SF["Fvideo_lpf"] * SF["Fdeemp"] * SF["Fburst"]

        if self.system == "PAL":
            SF["Fpilot"] = filtfft(
                sps.butter(
                    1,
                    self.notchrange(SP["pilot_mhz"], 0.1),
                    btype="bandpass",
                ),
                self.blocklen,
            )
            SF["FVideoPilot"] = SF["Fvideo_lpf"] * SF["Fdeemp"] * SF["Fpilot"]

    def computeaudiofilters(self):
        SP = self.SysParams
        DP = self.DecoderParams

        apass = DP["audio_filterwidth"]
        afilt_len = DP["audio_filterorder"]

        self.audio = {}

        for channel, center_freq in zip(['left', 'right'], [SP['audio_lfreq'], SP['audio_rfreq']]):
            self.audio[channel] = types.SimpleNamespace()

            # Build an FIR filter for each channel's RF
            audio1_fir = filtfft(
                [
                    sps.firwin(
                        afilt_len,
                        self.notchrange(center_freq, apass, True),
                        pass_zero=False,
                    ),
                    1.0,
                ],
                self.blocklen,
            )

            # Determine the frequency offset (a1_freq) and bins (lowbin+nbin) that cover the audio RF
            # frequencies for this channel
            self.audio[channel].lowbin, self.audio[channel].nbins, self.audio[channel].a1_freq = fft_determine_slices(
                center_freq, 200000, self.freq_hz, self.blocklen
            )
            # Make a lambda to slice the regular block FFT into what we're demodulating
            # note, "ch=channel" is necessary to bind the channel ID to the lambda
            self.audio[channel].slicer = lambda x, ch=channel: fft_do_slice(x, self.audio[ch].lowbin, self.audio[ch].nbins, self.blocklen)

            # Build a 'short' hilbert transform around the sliced FFT
            sliced_hilbert = build_hilbert(self.audio[channel].nbins)

            # Add the demodulated output to this to get the actual audio wave frequency
            self.audio[channel].low_freq = self.freq_hz * (self.audio[channel].lowbin / self.blocklen)
            # Finally create the stage 1 demodulation filter (including hilbert transform)
            self.audio[channel].filt1 = self.audio[channel].slicer(audio1_fir) * sliced_hilbert

            # XXX: look into revisiting/using this for stage 2 audio?
            #self.audio[channel].audio1_buffer = StridedCollector(self.blocklen, self.blockcut + self.blockcut_end)

            # Compute stage 2 audio filters: 20k-ish LPF and deemphasis.
            N, Wn = sps.buttord(20000 / (self.audio[channel].a1_freq / 2), 24000 / (self.audio[channel].a1_freq / 2), 1, 9)
            audio2_lpf = filtfft(sps.butter(N, Wn), self.blocklen)
            # 75e-6 is 75usec/2133khz (matching American FM emphasis) and 5.3e-6 is approx.
            # a 30khz break frequency
            audio2_deemp = filtfft(
                emphasis_iir(5.3e-6, 75e-6, self.audio[channel].a1_freq), self.blocklen
            )
            self.audio[channel].audio2_filter = audio2_lpf * audio2_deemp

            # Compute the sample rate decimation caused by stage 1 binning
            self.Filters['audio_fdiv'] = self.blocklen // self.audio[channel].nbins

    def iretohz(self, ire, spec=False):
        params = self.SysParams if spec else self.DecoderParams
        return params["ire0"] + (params["hz_ire"] * ire)

    def hztoire(self, hz, spec=False):
        params = self.SysParams if spec else self.DecoderParams
        return (hz - params["ire0"]) / params["hz_ire"]

    def demodblock(self, data=None, mtf_level=0, fftdata=None, cut=False):
        mtf_level *= self.mtf_mult
        mtf_level += self.mtf_offset
        mtf_level *= self.DecoderParams["MTF_basemult"]

        return self.demodblock_cpu(data, mtf_level, fftdata, cut)


    def demodblock_cpu(self, data=None, mtf_level=0, fftdata=None, cut=False):
        rv = {}

        if fftdata is not None:
            indata_fft = fftdata
        elif data is not None:
            indata_fft = npfft.fft(data[: self.blocklen])
        else:
            raise Exception("demodblock called without raw or FFT data")

        rotdelay = 0
        if getattr(self, "delays", None) is not None and "video_rot" in self.delays:
            rotdelay = self.delays["video_rot"]

        rv["rfhpf"] = npfft.ifft(indata_fft * self.Filters["Frfhpf"]).real
        rv["rfhpf"] = rv["rfhpf"][
            self.blockcut - rotdelay : -self.blockcut_end - rotdelay
        ].astype(np.float32)

        if self.system == "PAL" and self.PAL_V4300D_NotchFilter:
            """ This routine works around an 'interesting' issue seen with LD-V4300D players and
                some PAL digital audio disks, where there is a signal somewhere between 8.47 and 8.57mhz.

                The idea here is to look for anomolies (3 std deviations) and snip them out of the
                FFT.  There may be side effects, however, but generally minor compared to the
                'wibble' itself and only in certain cases.
            """
            sl = slice(
                int(self.blocklen * (8.42 / self.freq)),
                int(1 + (self.blocklen * (8.6 / self.freq))),
            )
            sq_sl = sqsum(indata_fft[sl])
            m = np.mean(sq_sl) + (np.std(sq_sl) * 3)

            for i in np.where(sq_sl > m)[0]:
                indata_fft[(i - 1 + sl.start)] = 0
                indata_fft[(i + sl.start)] = 0
                indata_fft[(i + 1 + sl.start)] = 0
                indata_fft[self.blocklen - (i + sl.start)] = 0
                indata_fft[self.blocklen - (i - 1 + sl.start)] = 0
                indata_fft[self.blocklen - (i + 1 + sl.start)] = 0

        indata_fft_filt = indata_fft * self.Filters["RFVideo"]

        if mtf_level != 0:
            indata_fft_filt *= self.Filters["MTF"] ** mtf_level

        hilbert = npfft.ifft(indata_fft_filt)
        demod = unwrap_hilbert(hilbert, self.freq_hz)

        # use a clipped demod for video output processing to reduce speckling impact
        demod_fft = npfft.fft(np.clip(demod, 1500000, self.freq_hz * 0.75))

        out_video = npfft.ifft(demod_fft * self.Filters["FVideo"]).real

        out_video05 = npfft.ifft(demod_fft * self.Filters["FVideo05"]).real
        out_video05 = np.roll(out_video05, -self.Filters["F05_offset"])

        out_videoburst = npfft.ifft(demod_fft * self.Filters["FVideoBurst"]).real

        if self.system == "PAL":
            out_videopilot = npfft.ifft(demod_fft * self.Filters["FVideoPilot"]).real
            video_out = np.rec.array(
                [
                    out_video.astype(np.float32),
                    demod.astype(np.float32),
                    out_video05.astype(np.float32),
                    out_videoburst.astype(np.float32),
                    out_videopilot.astype(np.float32),
                ],
                names=[
                    "demod",
                    "demod_raw",
                    "demod_05",
                    "demod_burst",
                    "demod_pilot",
                ],
            )
        else:
            video_out = np.rec.array(
                [out_video.astype(np.float32), demod.astype(np.float32), out_video05.astype(np.float32), out_videoburst.astype(np.float32)],
                names=["demod", "demod_raw", "demod_05", "demod_burst"],
            )

        rv["video"] = (
            video_out[self.blockcut : -self.blockcut_end] if cut else video_out
        )

        if self.decode_digital_audio:
            efm_out = npfft.ifft(indata_fft * self.Filters["Fefm"])
            if cut:
                efm_out = efm_out[self.blockcut : -self.blockcut_end]
            rv["efm"] = np.int16(np.clip(efm_out.real, -32768, 32767))

        # NOTE: ac3 audio is filtered after RF TBC
        if self.decode_analog_audio:
            stage1_out = []
            for channel in ['left', 'right']:
                afilter = self.audio[channel]

                # Apply first stage audio filter
                a1 = npfft.ifft(afilter.slicer(indata_fft) * afilter.filt1)
                # Demodulate and restore frequency after bin slicing
                a1u = unwrap_hilbert(a1, afilter.a1_freq) + afilter.low_freq

                stage1_out.append(a1u.astype(np.float32))

            audio_out = np.rec.array(
                [stage1_out[0].astype(np.float32), stage1_out[1].astype(np.float32)], names=["audio_left", "audio_right"]
            )

            fdiv = video_out.shape[0] // audio_out.shape[0]
            rv["audio"] = (
                audio_out[self.blockcut // fdiv : -self.blockcut_end // fdiv]
                if cut
                else audio_out
            )

        rv['setupcount'] = self.setupcount

        return rv

    # Second phase audio filtering.  This works on a whole field's samples, since
    # the frequency has already been reduced.

    def runfilter_audio_phase2(self, frame_audio, start):
        outputs = []

        clips = None

        for acname, center_freq, channel in [["audio_left", self.SysParams["audio_lfreq"], "left"], ["audio_right", self.SysParams["audio_rfreq"], "right"]]:
            raw = (
                frame_audio[acname][start : start + self.blocklen].copy()
            )
            raw -= center_freq

            if acname == "audio_left":
                clips = findpeaks(raw, 500000)

            for l in clips:
                replacelen = 8
                raw[max(0, l - replacelen) : min(l + replacelen, len(raw))] = 0

            a2_in_real = raw
            if len(a2_in_real) < len(self.audio[channel].audio2_filter):
                a2_in = np.zeros_like(self.audio[channel].audio2_filter)
                a2_in[: len(a2_in_real)] = a2_in_real
            else:
                a2_in = a2_in_real

            a2_fft = npfft.fft(a2_in)
            fft_out = a2_fft * self.audio[channel].audio2_filter
            output = npfft.ifft(fft_out).real[: len(a2_in_real)] + center_freq

            outputs.append(output)

        return np.rec.array(outputs, names=["audio_left", "audio_right"])

    def audio_phase2(self, field_audio):
        # this creates an output array with left/right channels.
        output_audio2 = np.zeros(
            len(field_audio["audio_left"]),
            dtype=field_audio.dtype,
        )

        # copy the first block in it's entirety, to keep audio and video samples aligned
        tmp = self.runfilter_audio_phase2(field_audio, 0)

        #print(len(tmp), len(output_audio2), len(field_audio["audio_left"]), len(self.audio['left'].audio2_filter))

        if len(tmp) >= len(output_audio2):
            return tmp[: len(output_audio2)]

        output_audio2[: tmp.shape[0]] = tmp

        end = field_audio.shape[0]

        askip = 512  # length of filters that needs to be chopped out of the ifft
        sjump = self.blocklen - askip

        ostart = tmp.shape[0]
        for sample in range(sjump, field_audio.shape[0] - sjump, sjump):
            tmp = self.runfilter_audio_phase2(field_audio, sample)

            oend = ostart + tmp.shape[0] - askip
            output_audio2[ostart:oend] = tmp[askip:]
            ostart += tmp.shape[0] - askip

        tmp = self.runfilter_audio_phase2(field_audio, end - self.blocklen - 1)
        output_audio2[output_audio2.shape[0] - (tmp.shape[0] - askip) :] = tmp[askip:]

        return output_audio2

    def computedelays(self, mtf_level=0):
        """Generate a fake signal and compute filter delays.

        mtf_level -- Specify the amount of MTF compensation needed (default 0.0)
                     WARNING: May not actually work.
        """

        rf = self

        filterset = rf.Filters
        fakeoutput = np.zeros(rf.blocklen, dtype=np.double)

        # set base level to black
        fakeoutput[:] = rf.iretohz(0)

        synclen_full = int(4.7 * rf.freq)

        # sync 1 (used for gap determination)
        fakeoutput[1500 : 1500 + synclen_full] = rf.iretohz(rf.DecoderParams["vsync_ire"])
        # sync 2 (used for pilot/rot level setting)
        fakeoutput[2000 : 2000 + synclen_full] = rf.iretohz(rf.DecoderParams["vsync_ire"])

        porch_end = 2000 + synclen_full + int(0.6 * rf.freq)
        burst_end = porch_end + int(1.2 * rf.freq)

        rate = np.full(burst_end - porch_end, rf.SysParams["fsc_mhz"], dtype=np.double)
        fakeoutput[porch_end:burst_end] += (
            genwave(rate, rf.freq / 2) * rf.DecoderParams["hz_ire"] * 20
        )

        # white
        fakeoutput[3000:3500] = rf.iretohz(100)

        # white + burst
        fakeoutput[4500:5000] = rf.iretohz(100)

        rate = np.full(5500 - 4200, rf.SysParams["fsc_mhz"], dtype=np.double)
        fakeoutput[4200:5500] += (
            genwave(rate, rf.freq / 2) * rf.DecoderParams["hz_ire"] * 20
        )

        rate = np.full(synclen_full, rf.SysParams["fsc_mhz"], dtype=np.double)
        fakeoutput[2000 : 2000 + synclen_full] = rf.iretohz(
            rf.DecoderParams["vsync_ire"]
        ) + (
            genwave(rate, rf.freq / 2)
            * rf.DecoderParams["hz_ire"]
            * rf.DecoderParams["vsync_ire"]
        )

        # add filters to generate a fake signal

        # NOTE: group pre-delay is not implemented, so the decoded signal
        # has issues settling down.  Emphasis is correct AFAIK

        tmp = npfft.fft(fakeoutput)
        tmp2 = tmp * (filterset["Fvideo_lpf"] ** 1)
        tmp3 = tmp2 * (filterset["Femp"] ** 1)

        # fakeoutput_lpf = npfft.ifft(tmp2).real
        fakeoutput_emp = npfft.ifft(tmp3).real

        fakesignal = genwave(fakeoutput_emp, rf.freq_hz / 2)
        fakesignal *= 4096
        fakesignal += 8192
        fakesignal[6000:6005] = 0

        fakedecode = rf.demodblock_cpu(fakesignal, mtf_level=mtf_level)

        vdemod = fakedecode["video"]["demod"]
        vdemod_raw = fakedecode["video"]["demod_raw"]
        vsync_cross_hz = rf.iretohz(rf.DecoderParams["vsync_ire"] / 2)

        # XXX: sync detector does NOT reflect actual sync detection, just regular filtering @ sync level
        # (but only regular filtering is needed for DOD)
        rf.delays = {}
        rf.delays["video_sync"] = calczc(vdemod, 1500, vsync_cross_hz, count=512) - 1500
        rf.delays["video_white"] = (
            calczc(vdemod, 3000, rf.iretohz(50), count=512) - 3000
        )
        rf.delays["video_rot"] = int(
            np.round(calczc(vdemod, 6000, rf.iretohz(-10), count=512) - 6000)
        )

        rf.limits = {}
        rf.limits["sync"] = (
            np.min(vdemod_raw[1400:2800]),
            np.max(vdemod_raw[1400:2800]),
        )
        rf.limits["viewable"] = (
            np.min(vdemod_raw[2900:6000]),
            np.max(vdemod_raw[2900:6000]),
        )

        return fakedecode, fakeoutput_emp


class DemodCache:
    def __init__(
        self,
        rf,
        infile,
        loader,
        rf_args,
        cachesize=256,
        num_worker_threads=6,
        MTF_tolerance=0.05,
    ):
        self.infile = infile
        self.loader = loader
        self.rf = rf
        self.rf_args = rf_args

        self.currentMTF = 1
        self.MTF_tolerance = MTF_tolerance

        self.blocksize = self.rf.blocklen - (self.rf.blockcut + self.rf.blockcut_end)

        # Cache dictionary - key is block #, which holds data for that block
        self.lrusize = cachesize

        # should be in self.rf, but may not be computed yet
        self.bytes_per_field = int(self.rf.freq_hz / (self.rf.SysParams["FPS"] * 2)) + 1
        self.prefetch = int((self.bytes_per_field * 2) / self.blocksize) + 4

        self.lru = []

        self.lock = threading.Lock()
        self.blocks = {}

        self.block_status = {}

        self.q_in = Queue()
        self.q_out = Queue()
        self.waiting = set()
        self.q_out_event = threading.Event()

        self.threadpipes = []
        self.threads = []

        self.request = 0
        self.ended = False

        self.deqeue_thread = threading.Thread(target=self.dequeue, daemon=True)
        num_worker_threads = max(num_worker_threads - 1, 1)

        for i in range(num_worker_threads):
            t = threading.Thread(
                target=self.worker, daemon=True, args=()
            )
            t.start()
            self.threads.append(t)

        self.deqeue_thread.start()

    def end(self):
        if not self.ended:
            # stop workers
            for i in self.threads:
                self.q_in.put(None)

            for t in self.threads:
                t.join()

            self.q_out.put(None)
            self.deqeue_thread.join()
            # Make sure the reader is closed properly to avoid ffmpeg warnings on exit
            # Might want to do this in a cleaner way later but this works for now.
            if hasattr(self.loader, "_close") and callable(self.loader._close):
                self.loader._close()
            self.ended = True

    def __del__(self):
        self.end()

    def prune_cache(self):
        """ Prune the LRU cache.  Typically run when a new field is loaded """
        if len(self.lru) < self.lrusize:
            return

        with self.lock:
            for k in self.lru[self.lrusize :]:
                if k in self.blocks:
                    del self.blocks[k]
                if k in self.block_status:
                    self.block_status[k]

        self.lru = self.lru[: self.lrusize]

    def flush_demod(self, first_block = 0, prefetch_only=False):
        """ Flush all demodulation data.  This is called by the field class after calibration (i.e. MTF) is determined to be off """
        blocks_toredo = []

        with self.lock:
            for k in self.block_status.keys():
                if k < first_block:
                    continue 

                if prefetch_only and self.block_status[k]['prefetch'] == False:
                    continue

                if self.block_status[k]['prefetch'] == True:
                    blocks_toredo.append(k)

                self.block_status[k] = {'MTF': -1, 'request': -1, 'waiting': False, 'prefetch': False}

            for k in self.blocks.keys():
                if k < first_block or self.blocks[k] is None or 'demod' not in self.blocks[k]:
                    continue

                if k not in blocks_toredo:
                    blocks_toredo.append(k)

                del self.blocks[k]["demod"]

        return blocks_toredo

    def apply_newparams(self, newparams):
        for k in newparams.keys():
            if k in self.rf.SysParams:
                self.rf.SysParams[k] = newparams[k]

            if k in self.rf.DecoderParams:
                self.rf.DecoderParams[k] = newparams[k]

        self.rf.computefilters()

    def worker(self):
        blocksrun = 0
        blockstime = 0

        rf = RFDecode(**self.rf_args)

        while True:
            item = self.q_in.get()

            if item is None or item[0] == "END":
                return

            if item[0] == "DEMOD":
                blocknum, block, target_MTF, request = item[1:]

                output = {}

                if "fft" not in block:
                    output["fft"] = npfft.fft(block["rawinput"])
                    fftdata = output["fft"]
                else:
                    fftdata = block["fft"]

                if True or (
                    "demod" not in block
                    or np.abs(block["MTF"] - target_MTF) > self.MTF_tolerance
                ):
                    st = time.time()
                    output["demod"] = rf.demodblock(
                        data=block["rawinput"], fftdata=fftdata, mtf_level=target_MTF, cut=True
                    )
                    blockstime += time.time() - st
                    blocksrun += 1

                    output["MTF"] = target_MTF
                    output["request"] = request

                # print(blocknum, output)
                self.q_out.put((blocknum, output))
            elif item[0] == "NEWPARAMS":
                self.apply_newparams(item[1])


    def doread(self, blocknums, MTF, redo=False, prefetch=False):
        need_blocks = []
        queuelist = []
        reached_end = False

        if redo:
            for b in self.flush_demod(prefetch_only=True):
                queuelist.append(b)

        with self.lock:
            for b in blocknums:
                if b not in self.blocks:
                    LRUupdate(self.lru, b)

                    rawdata = self.loader(
                        self.infile, b * self.blocksize, self.rf.blocklen
                    )

                    if rawdata is None or len(rawdata) < self.rf.blocklen:
                        self.blocks[b] = None
                        return None

                    self.blocks[b] = {}
                    self.blocks[b]["rawinput"] = rawdata

                if self.blocks[b] is None:
                    reached_end = True
                    break

                waiting = (
                    self.block_status[b].get("waiting", False)
                    if b in self.block_status
                    else False
                )

                # Until the block is actually ready, this comparison will hit an unknown key
                if (
                    not redo
                    and not waiting
                    and "request" in self.blocks[b]
                    and "request" in self.block_status[b]
                    and self.blocks[b]["request"] == self.block_status[b]["request"]
                ):
                    continue

                if redo or not waiting:
                    queuelist.append(b)
                    need_blocks.append(b)
                elif waiting:
                    need_blocks.append(b)

                if not prefetch:
                    self.waiting.add(b)

            for b in queuelist:
                self.block_status[b] = {
                    "MTF": MTF,
                    "waiting": True,
                    "request": self.request,
                    "prefetch": prefetch,
                }
                self.q_in.put(("DEMOD", b, self.blocks[b], MTF, self.request))

        self.q_out_event.clear()
        return None if reached_end else need_blocks

    def dequeue(self):
        # This is the thread's main loop - run until killed.
        while True:
            rv = self.q_out.get()
            if rv is None:
                return

            with self.lock:
                blocknum, item = rv

                if "MTF" not in item or "demod" not in item:
                    # This shouldn't happen, but was observed by Simon on a decode
                    logger.error(
                        "incomplete demodulated block placed on queue, block #%d", blocknum
                    )
                    self.q_in.put((blocknum, self.blocks[blocknum], self.currentMTF, self.request))
                    continue

                if item['request'] == self.block_status[blocknum]['request']:
                    for k in item.keys():
                        self.blocks[blocknum][k] = item[k]

                    if 'demod' in item.keys():
                        if self.block_status[blocknum]['waiting']:
                            self.block_status[blocknum]['waiting'] = False

                    if blocknum in self.waiting:
                        self.waiting.remove(blocknum)

                    if not len(self.waiting):
                        self.q_out_event.set()

                if "input" not in self.blocks[blocknum]:
                    self.blocks[blocknum]["input"] = self.blocks[blocknum]["rawinput"][
                        self.rf.blockcut : -self.rf.blockcut_end
                    ]

    def read(self, begin, length, MTF=0, getraw = False, forceredo=False):
        # transpose the cache by key, not block #
        t = {"input": [], "fft": [], "video": [], "audio": [], "efm": [], "rfhpf": []}

        self.currentMTF = MTF
        if forceredo:
            self.request += 1

        end = begin + length

        toread = range(begin // self.blocksize, (end // self.blocksize) + 1)
        toread_prefetch = range(
            end // self.blocksize, (end // self.blocksize) + self.prefetch
        )

        need_blocks = self.doread(toread, MTF, forceredo)

        if getraw:
            raw = [self.blocks[toread[0]]["rawinput"][begin % self.blocksize :]]
            for i in range(toread[1], toread[-2]):
                raw.append(self.blocks[i]["rawinput"])
            raw.append(self.blocks[-1]["rawinput"][: end % self.blocksize])

            rv = np.concatenate(raw)
            self.prune_cache()
            return rv

        while need_blocks is not None and len(need_blocks):
            self.q_out_event.wait(.01)
            need_blocks = self.doread(toread, MTF)
            if need_blocks:
                self.q_out_event.clear()

        if need_blocks is None:
            # EOF
            return None

        # Now coalesce the output
        for b in range(begin // self.blocksize, (end // self.blocksize) + 1):
            for k in t.keys():
                if k in self.blocks[b]["demod"]:
                    t[k].append(self.blocks[b]["demod"][k])
                elif k in self.blocks[b]:
                    t[k].append(self.blocks[b][k])

        self.prune_cache()

        rv = {}
        for k in t.keys():
            rv[k] = np.concatenate(t[k]) if len(t[k]) else None

        if rv["audio"] is not None:
            rv["audio_phase1"] = rv["audio"]
            rv["audio"] = self.rf.audio_phase2(rv["audio"])

        rv["startloc"] = (begin // self.blocksize) * self.blocksize

        need_blocks = self.doread(toread_prefetch, MTF, prefetch=True)

        return rv

    def setparams(self, params):
        # XXX: This should flush out the data, but right now this isn't used at all
        for p in self.threadpipes:
            p[0].send(("NEWPARAMS", params))

        # Apply params to the core thread, so they match up with the decoders
        self.apply_newparams(params)


@njit(cache=True, nogil=True)
def _downscale_audio_compute_locs_and_swow(
    lineinfo, line_period, linelen, linecount, timeoffset, freq, scale
):
    """compute locations and wow for audio scaling?

    Parameters:
        lineinfo (list(float)): line locations
        line_period (int): Length of a line in usecs
        linelen (int): Length of a line in samples
        linecount (int): # of lines in field
        timeoffset (float): time of first audio sample (ignored w/- frequency)
        freq (int): Output frequency (negative values are multiple of HSYNC frequency)
        scale (int): sample rate decimation factor
    Returns: (tuple)
        locs (np.ndarray(float)): output location of audio sample?
        swow (np.ndarray(float)): offset/wow of sample?
        arange (np.ndarray(float)): "ticks" to align samples to?
        frametime (float): how long a (audio?) frame lasts
    """

    if freq < 0:
        # Override timeoffset value and set frequency to a multiple horizontal line clock
        timeoffset = 0
        freq = (1000000 / line_period) * -freq

    frametime = linecount / (1000000 / line_period)
    soundgap = 1 / freq

    # include one extra 'tick' to interpolate the last one and use as a return value
    # for the next frame
    arange = np.arange(
        timeoffset, frametime + (soundgap / 2), soundgap, dtype=np.double
    )

    locs = np.zeros(len(arange), dtype=numba.float64)
    swow = np.zeros(len(arange), dtype=numba.float64)

    for i, t in enumerate(arange):
        linenum = ((t * 1000000) / line_period) + 1
        intlinenum = int(linenum)

        # XXX:
        # The timing handling can sometimes go outside the bounds of the known line #'s.
        # This is a quick-ish fix that should work OK but may affect quality slightly.
        if linenum < 0:
            lineloc_cur = int(lineinfo[0] + (linelen * linenum))
            lineloc_next = lineloc_cur + linelen
        elif len(lineinfo) > linenum + 2:
            lineloc_cur, lineloc_next = lineinfo[intlinenum : intlinenum + 2]
        else:
            # Catch things that go past the last known line by using the last lines here.
            lineloc_cur = lineinfo[-2]
            lineloc_next = lineloc_cur + linelen

        sampleloc = lineloc_cur
        sampleloc += (lineloc_next - lineloc_cur) * (linenum - np.floor(linenum))

        swow[i] = (lineloc_next - lineloc_cur) / linelen
        swow[i] = ((swow[i] - 1)) + 1
        # There's almost *no way* the disk is spinning more than 1.5% off, so mask TBC errors here
        # to reduce pops
        if i and np.abs(swow[i] - swow[i - 1]) > 0.015:
            swow[i] = swow[i - 1]

        locs[i] = sampleloc / scale

    return locs, swow, arange, frametime


@njit(cache=True, nogil=True)
def _downscale_audio_to_output(
    arange, locs, swow, audio_left, audio_right, audio_lfreq, audio_rfreq
):
    """decimate audio to final output samples.

    Parameters:
        arange (np.arange(float)): "ticks" to align samples to?
        locs (np.ndarray(float)): output location of audio sample?
        swow (np.ndarray(float)): offset/wow of sample?
        audio_left (np.array(float)): left channel demodulated audio
        audio_right (np.array(float)): right channel demodulated audio
        audio_lfreq (float): left audio channel frequency
        audio_rfreq (float): right audio channel frequency
    Returns: (tuple)
        output (np.ndarray(int16)): output audio waveform
        failed (bool): whether there were any failed samples that were muted
    """
    output = np.zeros((2 * (len(arange) - 1)), dtype=np.int16)

    failed = False

    for i in range(len(arange) - 1):
        start = int(locs[i])
        end = int(locs[i + 1])
        if end > start and end < len(audio_left):
            output_left = nb_mean(audio_left[start:end])
            output_right = nb_mean(audio_right[start:end])

            output_left = (output_left * swow[i]) - audio_lfreq
            output_right = (output_right * swow[i]) - audio_rfreq

            # Flipping audio here to line up with ralf/he010 digital sample
            # (when comparing, remove the first 265 samples of ralf.pcm as well)
            output[(i * 2) + 0] = -dsa_rescale_and_clip(output_left)
            output[(i * 2) + 1] = -dsa_rescale_and_clip(output_right)
        else:
            # TBC failure can cause this (issue #389)
            failed = True

    return output, failed


# Downscales to 16bit/44.1khz.  It might be nice when analog audio is better to support 24/96,
# but if we only support one output type, matching CD audio/digital sound is greatly preferable.
def downscale_audio(audio, lineinfo, rf, linecount, timeoffset=0, freq=44100, rv=None):
    """downscale audio for output.

    Parameters:
        audio (float): Raw audio samples from RF demodulator
        lineinfo (list(float)): line locations
        rf (RFDecode): rf class
        linecount (int): # of lines in field
        timeoffset (float): time of first audio sample (ignored w/- frequency)
        freq (int): Output frequency (negative values are multiple of HSYNC frequency)
    Returns: (tuple)
        output16 (np.array(int)):  Array of 16-bit integers, ready for output
        next_timeoffset (float): Time to start pulling samples in the next frame (ignore if sync4x)
    """

    locs, swow, arange, frametime = _downscale_audio_compute_locs_and_swow(
        lineinfo,
        rf.SysParams["line_period"],
        rf.linelen,
        linecount,
        timeoffset,
        freq,
        rf.Filters["audio_fdiv"],
    )

    output16, failed = _downscale_audio_to_output(
        arange,
        locs,
        swow,
        audio["audio_left"],
        audio["audio_right"],
        rf.SysParams["audio_lfreq"],
        rf.SysParams["audio_rfreq"],
    )

    if failed:
        logger.warning("Analog audio processing error, muting samples")

    if rv is not None:
        rv['dsaudio'] = output16
        rv['audio_next_offset'] = arange[-1] - frametime

    return output16, arange[-1] - frametime


# The Field class contains common features used by NTSC and PAL
class Field:
    def __init__(
        self,
        rf,
        decode,
        prevfield=None,
        initphase=False,
        fields_written=0,
        readloc=0,
    ):
        self.rawdata = decode["input"]
        self.data = decode
        self.initphase = initphase  # used for seeking or first field
        self.readloc = readloc

        self.prevfield = prevfield
        self.fields_written = fields_written

        self.rf = rf
        self.freq = self.rf.freq

        self.inlinelen = self.rf.linelen
        self.outlinelen = self.rf.SysParams["outlinelen"]

        self.lineoffset = 0

        self.needrerun = False
        self.valid = False
        self.sync_confidence = 100

        self.dspicture = None
        self.dsaudio = None

        # On NTSC linecount rounds up to 263, and PAL 313
        self.outlinecount = (self.rf.SysParams["frame_lines"] // 2) + 1
        # this is eventually set to 262/263 and 312/313 for audio timing
        self.linecount = None

    #@profile
    def process(self):
        self.linelocs1, self.linebad, self.nextfieldoffset = self.compute_linelocs()
        #print(self.readloc, self.linelocs1, self.nextfieldoffset)
        if self.linelocs1 is None:
            if self.nextfieldoffset is None:
                self.nextfieldoffset = self.rf.linelen * 200

            return

        self.linebad = self.compute_deriv_error(self.linelocs1, self.linebad)

        self.linelocs2 = self.refine_linelocs_hsync()
        self.linebad = self.compute_deriv_error(self.linelocs2, self.linebad)

        self.linelocs = self.linelocs2
        self.wowfactor = self.computewow(self.linelocs)

        self.valid = True

    @profile
    def get_linelen(self, line=None, linelocs=None):
        # compute adjusted frequency from neighboring line lengths

        if line is None:
            return self.rf.linelen

        # If this is run early, line locations are unknown, so return
        # the general value
        if linelocs is None:
            if hasattr(self, "linelocs"):
                linelocs = self.linelocs
            else:
                return self.rf.linelen

        if line >= self.linecount + self.lineoffset:
            length = (self.linelocs[line + 0] - self.linelocs[line - 1]) / 1
        elif line > 0:
            length = (self.linelocs[line + 1] - self.linelocs[line - 1]) / 2
        elif line == 0:
            length = (self.linelocs[line + 1] - self.linelocs[line - 0]) / 1

        if length <= 0:
            # linelocs aren't monotonic -- probably TBC failure
            return self.rf.linelen

        return length

    def get_linefreq(self, line=None, linelocs=None):
        return self.rf.samplesperline * self.get_linelen(line, linelocs)

    def usectoinpx(self, x, line=None):
        return x * self.get_linefreq(line)

    def inpxtousec(self, x, line=None):
        return x / self.get_linefreq(line)

    @profile
    def lineslice(self, l, begin=None, length=None, linelocs=None, begin_offset=0):
        """ return a slice corresponding with pre-TBC line l, begin+length are uSecs """

        # for PAL, each field has a different offset so normalize that
        l_adj = l + self.lineoffset

        _begin = linelocs[l_adj] if linelocs is not None else self.linelocs[l_adj]
        _begin += self.usectoinpx(begin, l_adj) if begin is not None else 0

        _length = length if length else self.rf.SysParams["line_period"]
        _length = self.usectoinpx(_length)

        return slice(
            int(_begin + begin_offset),
            int(_begin + _length + begin_offset + 1),
        )

    def usectooutpx(self, x):
        return x * self.rf.SysParams["outfreq"]

    def outpxtousec(self, x):
        return x / self.rf.SysParams["outfreq"]

    #@profile
    def hz_to_output(self, input):
        if type(input) == np.ndarray:
            return hz_to_output_array(
                input,
                self.rf.DecoderParams["ire0"],
                self.rf.DecoderParams["hz_ire"],
                self.rf.SysParams["outputZero"],
                self.rf.DecoderParams["vsync_ire"],
                self.out_scale
            )

        reduced = (input - self.rf.DecoderParams["ire0"]) / self.rf.DecoderParams["hz_ire"]
        reduced -= self.rf.DecoderParams["vsync_ire"]

        return np.uint16(
            np.clip(
                (reduced * self.out_scale) + self.rf.SysParams["outputZero"], 0, 65535
            )
            + 0.5
        )

    def output_to_ire(self, output):
        return (
            (output - self.rf.SysParams["outputZero"]) / self.out_scale
        ) + self.rf.DecoderParams["vsync_ire"]


    def lineslice_tbc(self, l, begin=None, length=None, linelocs=None, keepphase=False):
        """ return a slice corresponding with pre-TBC line l """

        _begin = self.rf.SysParams["outlinelen"] * (l - 1)

        begin_offset = self.usectooutpx(begin) if begin is not None else 0
        if keepphase:
            begin_offset = (begin_offset // 4) * 4

        _begin += begin_offset
        _length = (
            self.usectooutpx(length)
            if length is not None
            else self.rf.SysParams["outlinelen"]
        )

        return slice(nb_round(_begin), nb_round(_begin + _length))

    @profile
    def get_timings(self):
        pulses = self.rawpulses
        hsync_typical = self.usectoinpx(self.rf.SysParams["hsyncPulseUS"])

        # Some disks have odd sync levels resulting in short and/or long pulse lengths.
        # So, take the median hsync and adjust the expected values accordingly

        hsync_checkmin = self.usectoinpx(self.rf.SysParams["hsyncPulseUS"] - 1.75)
        hsync_checkmax = self.usectoinpx(self.rf.SysParams["hsyncPulseUS"] + 2)

        hlens = []
        for p in pulses:
            if inrange(p.len, hsync_checkmin, hsync_checkmax):
                hlens.append(p.len)

        LT = {}
        LT = {}
        if len(hlens) > 0:
            LT["hsync_median"] = np.median(hlens)
        else:
            LT["hsync_median"] = self.rf.SysParams["hsyncPulseUS"]

        hsync_min = LT["hsync_median"] + self.usectoinpx(-0.5)
        hsync_max = LT["hsync_median"] + self.usectoinpx(0.5)

        LT["hsync"] = (hsync_min, hsync_max)

        LT["hsync_offset"] = LT["hsync_median"] - hsync_typical

        # ??? - replace self.usectoinpx with local timings?
        eq_min = (
            self.usectoinpx(self.rf.SysParams["eqPulseUS"] - 0.5) + LT["hsync_offset"]
        )
        eq_max = (
            self.usectoinpx(self.rf.SysParams["eqPulseUS"] + 0.5) + LT["hsync_offset"]
        )

        LT["eq"] = (eq_min, eq_max)

        vsync_min = (
            self.usectoinpx(self.rf.SysParams["vsyncPulseUS"] * 0.5)
            + LT["hsync_offset"]
        )
        vsync_max = (
            self.usectoinpx(self.rf.SysParams["vsyncPulseUS"] + 1) + LT["hsync_offset"]
        )

        LT["vsync"] = (vsync_min, vsync_max)

        return LT

    def pulse_qualitycheck(self, prevpulse: Pulse, pulse: Pulse):
        if prevpulse[0] > 0 and pulse[0] > 0:
            exprange = (0.4, 0.6)
        elif prevpulse[0] == 0 and pulse[0] == 0:
            exprange = (0.9, 1.1)
        else:  # transition to/from regular hsyncs can be .5 or 1H
            exprange = (0.4, 1.1)

        linelen = (pulse[1].start - prevpulse[1].start) / self.inlinelen
        inorder = inrange(linelen, *exprange)

        return inorder

    #@profile
    def run_vblank_state_machine(self, pulses, LT):
        """ Determines if a pulse set is a valid vblank by running a state machine """

        done = 0

        vsyncs = []  # VSYNC area (first broad pulse->first EQ after broad pulses)

        validpulses = []
        vsync_start = None

        # state_end tracks the earliest expected phase transition...
        state_end = 0
        # ... and state length is set by the phase transition to set above (in H)
        state_length = None

        # state order: HSYNC -> EQPUL1 -> VSYNC -> EQPUL2 -> HSYNC
        HSYNC, EQPL1, VSYNC, EQPL2 = range(4)

        for p in pulses:
            spulse = None

            state = validpulses[-1][0] if len(validpulses) > 0 else -1

            if state == -1:
                # First valid pulse must be a regular HSYNC
                if inrange(p.len, *LT["hsync"]):
                    spulse = (HSYNC, p)
            elif state == HSYNC:
                # HSYNC can transition to EQPUL/pre-vsync at the end of a field
                if inrange(p.len, *LT["hsync"]):
                    spulse = (HSYNC, p)
                elif inrange(p.len, *LT["eq"]):
                    spulse = (EQPL1, p)
                    state_length = self.rf.SysParams["numPulses"] / 2
                elif inrange(p.len, *LT["vsync"]):
                    # should not happen(tm)
                    vsync_start = len(validpulses) - 1
                    spulse = (VSYNC, p)
            elif state == EQPL1:
                if inrange(p.len, *LT["eq"]):
                    spulse = (EQPL1, p)
                elif inrange(p.len, *LT["vsync"]):
                    # len(validpulses)-1 before appending adds index to first VSYNC pulse
                    vsync_start = len(validpulses) - 1
                    spulse = (VSYNC, p)
                    state_length = self.rf.SysParams["numPulses"] / 2
                elif inrange(p.len, *LT["hsync"]):
                    # previous state transition was likely in error!
                    spulse = (HSYNC, p)
            elif state == VSYNC:
                if inrange(p.len, *LT["eq"]):
                    # len(validpulses)-1 before appending adds index to first EQ pulse
                    vsyncs.append((vsync_start, len(validpulses) - 1))
                    spulse = (EQPL2, p)
                    state_length = self.rf.SysParams["numPulses"] / 2
                elif inrange(p.len, *LT["vsync"]):
                    spulse = (VSYNC, p)
                elif p.start > state_end and inrange(p.len, *LT["hsync"]):
                    spulse = (HSYNC, p)
            elif state == EQPL2:
                if inrange(p.len, *LT["eq"]):
                    spulse = (EQPL2, p)
                elif inrange(p.len, *LT["hsync"]):
                    spulse = (HSYNC, p)
                    done = True

            if spulse is not None and spulse[0] != state:
                if spulse[1].start < state_end:
                    spulse = None
                elif state_length:
                    state_end = spulse[1].start + (
                        (state_length - 0.1) * self.inlinelen
                    )
                    state_length = None

            # Quality check
            if spulse is not None:
                good = (
                    self.pulse_qualitycheck(validpulses[-1], spulse)
                    if len(validpulses)
                    else False
                )

                validpulses.append((spulse[0], spulse[1], good))

            if done:
                return done, validpulses

        return done, validpulses

    @profile
    def refinepulses(self):
        self.LT = self.get_timings()

        HSYNC, EQPL1, VSYNC, EQPL2 = range(4)

        i = 0
        valid_pulses = []
        num_vblanks = 0

        while i < len(self.rawpulses):
            curpulse = self.rawpulses[i]
            if inrange(curpulse.len, *self.LT["hsync"]):
                good = (
                    self.pulse_qualitycheck(valid_pulses[-1], (0, curpulse))
                    if len(valid_pulses)
                    else False
                )
                valid_pulses.append((HSYNC, curpulse, good))
                i += 1
            elif (
                i > 2
                and inrange(self.rawpulses[i].len, *self.LT["eq"])
                and (len(valid_pulses) and valid_pulses[-1][0] == HSYNC)
            ):
                # print(i, self.rawpulses[i])
                done, vblank_pulses = self.run_vblank_state_machine(
                    self.rawpulses[i - 2 : i + 24], self.LT
                )
                if done:
                    [valid_pulses.append(p) for p in vblank_pulses[2:]]
                    i += len(vblank_pulses) - 2
                    num_vblanks += 1
                else:
                    i += 1
            else:
                i += 1

        return valid_pulses

    #@profile
    def getBlankRange(self, validpulses, start=0):
        vp_type = np.array([p[0] for p in validpulses])

        vp_vsyncs = np.where(vp_type[start:] == VSYNC)[0]
        firstvsync = vp_vsyncs[0] + start if len(vp_vsyncs) else None

        if firstvsync is None or firstvsync < 10:
            return None, None

        for newstart in range(firstvsync - 10, firstvsync - 4):
            blank_locs = np.where(vp_type[newstart:] > 0)[0]
            if len(blank_locs) == 0:
                continue

            firstblank = blank_locs[0] + newstart
            hsync_locs = np.where(vp_type[firstblank:] == 0)[0]

            if len(hsync_locs) == 0:
                continue

            lastblank = hsync_locs[0] + firstblank - 1

            if (lastblank - firstblank) > 12:
                return firstblank, lastblank

        # there isn't a valid range to find, or it's impossibly short
        return None, None

    def getBlankLength(self, isFirstField):
        core = self.rf.SysParams["numPulses"] * 3 * 0.5

        if self.rf.system == "NTSC":
            return core + 1
        else:
            return core + 0.5 + (0 if isFirstField else 1)

    def processVBlank(self, validpulses, start, limit=None):

        firstblank, lastblank = self.getBlankRange(validpulses, start)

        """
        First Look at each equalization/vblank pulse section - if the expected # are there and valid,
        it can be used to determine where line 0 is...
        """

        # locations of lines before after/vblank.  may not be line 0 etc
        lastvalid = len(validpulses) if limit is None else start + limit
        if firstblank is None or firstblank > lastvalid:
            return None, None, None, None

        loc_presync = validpulses[firstblank - 1][1].start

        HSYNC, EQPL1, VSYNC, EQPL2 = range(4)

        pt = np.array([v[0] for v in validpulses[firstblank:]])
        pstart = np.array([v[1].start for v in validpulses[firstblank:]])
        plen = np.array([v[1].len for v in validpulses[firstblank:]])

        numPulses = self.rf.SysParams["numPulses"]

        for i in [VSYNC, EQPL1, EQPL2]:
            ptmatch = pt == i
            grouploc = None

            for j in range(0, lastblank - firstblank):
                if ptmatch[j : j + numPulses].all():
                    if ptmatch[j : j + numPulses + 4].sum() != numPulses:
                        break

                    # take the (second) derivative of the line gaps and lengths to determine
                    # if all are valid
                    gaps = np.diff(np.diff(pstart[j : j + numPulses]))
                    lengths = np.diff(plen[j : j + numPulses])

                    if np.max(gaps) < (self.rf.freq * 0.2) and np.max(lengths) < (
                        self.rf.freq * 0.2
                    ):
                        grouploc = j
                        break

            if grouploc is None:
                continue

            setbegin = validpulses[firstblank + grouploc]
            firstloc = setbegin[1].start

            # compute the distance of the first pulse of this block to line 1
            # (line 0 may be .5H or 1H before that)
            distfroml1 = ((i - 1) * self.rf.SysParams["numPulses"]) * 0.5

            dist = (firstloc - loc_presync) / self.inlinelen
            # get the integer rounded X * .5H distance.  then invert to determine
            # the half-H alignment with the sync/blank pulses
            hdist = nb_round(dist * 2)

            # isfirstfield = not ((hdist % 2) == self.rf.SysParams['firstField1H'][0])
            isfirstfield = (hdist % 2) == (self.rf.SysParams["firstFieldH"][1] != 1)

            # for PAL VSYNC, the offset is 2.5H, so the calculation must be reversed
            if (distfroml1 * 2) % 2:
                isfirstfield = not isfirstfield

            eqgap = self.rf.SysParams["firstFieldH"][isfirstfield]
            line0 = firstloc - ((eqgap + distfroml1) * self.inlinelen)

            return int(line0), isfirstfield, firstblank, 100

        """
        If there are no valid sections, check line 0 and the first eq pulse, and the last eq
        pulse and the following line.  If the combined xH is correct for the standard in question
        (1.5H for NTSC, 1 or 2H for PAL, that means line 0 has been found correctly.
        """

        if (
            validpulses[firstblank - 1][2]
            and validpulses[firstblank][2]
            and validpulses[lastblank][2]
            and validpulses[lastblank + 1][2]
        ):
            gap1 = (
                validpulses[firstblank][1].start - validpulses[firstblank - 1][1].start
            )
            gap2 = validpulses[lastblank + 1][1].start - validpulses[lastblank][1].start

            if self.rf.system == "PAL" and inrange(
                np.abs(gap2 - gap1), 0, self.rf.freq * 1
            ):
                isfirstfield = inrange((gap1 / self.inlinelen), 0.45, 0.55)
            elif self.rf.system == "NTSC" and inrange(
                np.abs(gap2 + gap1), self.inlinelen * 1.4, self.inlinelen * 1.6
            ):
                isfirstfield = inrange((gap1 / self.inlinelen), 0.95, 1.05)
            else:
                self.sync_confidence = 0
                return None, None, None, 0

            return validpulses[firstblank - 1][1].start, isfirstfield, firstblank, 50

        return None, None, None, 0

    #@profile
    def computeLineLen(self, validpulses):
        # determine longest run of 0's
        longrun = [-1, -1]
        currun = None
        for i, v in enumerate([p[0] for p in validpulses]):
            if v != 0:
                if currun is not None and currun[1] > longrun[1]:
                    longrun = currun
                currun = None
            elif currun is None:
                currun = [i, 0]
            else:
                currun[1] += 1

        if currun is not None and currun[1] > longrun[1]:
            longrun = currun

        linelens = []
        for i in range(longrun[0] + 1, longrun[0] + longrun[1]):
            linelen = validpulses[i][1].start - validpulses[i - 1][1].start
            if inrange(linelen / self.inlinelen, 0.95, 1.05):
                linelens.append(
                    validpulses[i][1].start - validpulses[i - 1][1].start
                )

        if len(linelens) > 0:
            return np.mean(linelens)
        else:
            return self.inlinelen


    def skip_check(self):
        """ This routine checks to see if there's a (probable) VSYNC at the end.
            Returns a (currently rough) probability.
        """
        score = 0
        vsync_lines = 0

        vsync_ire = self.rf.DecoderParams["vsync_ire"]

        for l in range(self.outlinecount, self.outlinecount + 8):
            sl = self.lineslice(l, 0, self.rf.SysParams["line_period"])
            line_ire = self.rf.hztoire(nb_median(self.data["video"]["demod"][sl]))

            # vsync_ire is always negative, so /2 is the higher number

            if inrange(line_ire, vsync_ire - 10, vsync_ire / 2):
                vsync_lines += 1
            elif inrange(line_ire, -5, 5):
                score += 1
            else:
                score -= 1

        if vsync_lines >= 2:
            return 100
        elif vsync_lines == 1 and score > 0:
            return 50
        elif score > 0:
            return 25

        return 0

    # pull the above together into a routine that (should) find line 0, the last line of
    # the previous field.

    #@profile
    def getLine0(self, validpulses, meanlinelen):
        # Gather the local line 0 location and projected from the previous field

        self.sync_confidence = 100

        # If we have a previous field, the first vblank should be close to the beginning,
        # and we need to reject anything too far in (which could be the *next* vsync)
        limit = None
        limit = (
            100
            if (self.prevfield is not None and self.prevfield.skip_check() >= 50)
            else None
        )
        line0loc_local, isFirstField_local, firstblank_local, conf_local = self.processVBlank(
            validpulses, 0, limit
        )

        line0loc_next, isFirstField_next, conf_next = None, None, None

        # If we have a vsync at the end, use it to compute the likely line 0
        if line0loc_local is not None:
            self.vblank_next, isNotFirstField_next, firstblank_next, conf_next = self.processVBlank(
                validpulses, firstblank_local + 40
            )

            if self.vblank_next is not None:
                isFirstField_next = not isNotFirstField_next

                fieldlen = (
                    meanlinelen
                    * self.rf.SysParams["field_lines"][0 if isFirstField_next else 1]
                )
                line0loc_next = nb_round(self.vblank_next - fieldlen)

                if line0loc_next < 0:
                    self.sync_confidence = 10
        else:
            self.vblank_next = None

        # Use the previous field's end to compute a possible line 0
        line0loc_prev, isFirstField_prev = None, None
        if self.prevfield is not None and self.prevfield.valid:
            frameoffset = self.data["startloc"] - self.prevfield.data["startloc"]

            # print(self.prevfield.linecount)

            line0loc_prev = (
                self.prevfield.linelocs[self.prevfield.linecount] - frameoffset
            )
            isFirstField_prev = not self.prevfield.isFirstField
            conf_prev = self.prevfield.sync_confidence

        # print(line0loc_local, line0loc_next, line0loc_prev)

        # Best case - all three line detectors returned something - perform TOOT using median
        if (
            line0loc_local is not None
            and line0loc_next is not None
            and line0loc_prev is not None
        ):
            isFirstField_all = (
                isFirstField_local + isFirstField_prev + isFirstField_next
            ) >= 2
            return (
                np.median([line0loc_local, line0loc_next, line0loc_prev]),
                self.vblank_next,
                isFirstField_all,
            )

        if line0loc_local is not None and conf_local > 50:
            self.sync_confidence = min(self.sync_confidence, 90)
            return line0loc_local, self.vblank_next, isFirstField_local
        elif line0loc_prev is not None:
            new_sync_confidence = np.max(conf_prev - 10, 0)
            self.sync_confidence = min(self.sync_confidence, new_sync_confidence)
            return line0loc_prev, self.vblank_next, isFirstField_prev
        elif line0loc_next is not None:
            self.sync_confidence = conf_next
            return line0loc_next, self.vblank_next, isFirstField_next
        else:
            # Failed to find anything useful - the caller is expected to skip ahead and try again
            return None, None, None

    def getpulses(self):
        # pass one using standard levels

        # pulse_hz range:  vsync_ire - 10, maximum is the 50% crossing point to sync
        pulse_hz_min = self.rf.iretohz(self.rf.DecoderParams["vsync_ire"] - 10)
        pulse_hz_max = self.rf.iretohz(self.rf.DecoderParams["vsync_ire"] / 2)

        pulse_hz_min = self.rf.iretohz(self.rf.DecoderParams["vsync_ire"] - 20)
        pulse_hz_max = self.rf.iretohz(-20)

        pulses = findpulses(self.data["video"]["demod_05"], pulse_hz_min, pulse_hz_max)

        if len(pulses) == 0:
            # can't do anything about this
            return pulses

        # determine sync pulses from vsync
        vsync_locs = []
        vsync_means = []

        minlength = self.usectoinpx(10)

        for i, p in enumerate(pulses):
            if p.len > minlength:
                vsync_locs.append(i)
                vsync_means.append(
                    np.mean(
                        self.data["video"]["demod_05"][
                            int(p.start + self.rf.freq) : int(
                                p.start + p.len - self.rf.freq
                            )
                        ]
                    )
                )

        # print(len(vsync_means), [self.rf.hztoire(v) for v in vsync_means])
        if len(vsync_means) == 0:
            return None

        synclevel = np.median(vsync_means)

        if np.abs(self.rf.hztoire(synclevel) - self.rf.DecoderParams["vsync_ire"]) < 5:
            # sync level is close enough to use
            return pulses

        if vsync_locs is None or not len(vsync_locs):
            return None

        # Now compute black level and try again

        # take the eq pulses before and after vsync
        r1 = range(vsync_locs[0] - 5, vsync_locs[0])
        r2 = range(vsync_locs[-1] + 1, vsync_locs[-1] + 6)

        black_means = []

        for i in itertools.chain(r1, r2):
            if i < 0 or i >= len(pulses):
                continue

            p = pulses[i]
            if inrange(p.len, self.rf.freq * 0.75, self.rf.freq * 2.5):
                black_means.append(
                    np.mean(
                        self.data["video"]["demod_05"][
                            int(p.start + (self.rf.freq * 5)) : int(
                                p.start + (self.rf.freq * 20)
                            )
                        ]
                    )
                )

        blacklevel = np.median(black_means)

        pulse_hz_min = synclevel - (self.rf.DecoderParams["hz_ire"] * 10)
        pulse_hz_max = (blacklevel + synclevel) / 2

        return findpulses(self.data["video"]["demod_05"], pulse_hz_min, pulse_hz_max)

    #@profile
    def compute_linelocs(self):

        self.rawpulses = self.getpulses()
        if self.rawpulses is None or len(self.rawpulses) == 0:
            if self.fields_written:
                logger.error("Unable to find any sync pulses, skipping one field")
                return None, None, None
            else:
                logger.error("Unable to find any sync pulses, skipping one second")
                return None, None, int(self.rf.freq_hz)


        self.validpulses = validpulses = self.refinepulses()
        meanlinelen = self.computeLineLen(validpulses)
        line0loc, lastlineloc, self.isFirstField = self.getLine0(validpulses, meanlinelen)
        self.linecount = 263 if self.isFirstField else 262

        # Number of lines to actually process.  This is set so that the entire following
        # VSYNC is processed
        proclines = self.outlinecount + self.lineoffset + 10
        if self.rf.system == "PAL":
            proclines += 3

        # It's possible for getLine0 to return None for lastlineloc
        if lastlineloc is not None:
            numlines = (lastlineloc - line0loc) / self.inlinelen
            self.skipdetected = numlines < (self.linecount - 5)
        else:
            self.skipdetected = False

        linelocs_dict = {}
        linelocs_dist = {}

        if line0loc is None:
            if self.initphase is False:
                logger.error("Unable to determine start of field - dropping field")

            return None, None, self.inlinelen * 200

        # If we don't have enough data at the end, move onto the next field
        lastline = (self.rawpulses[-1].start - line0loc) / meanlinelen
        if lastline < proclines:
            return None, None, line0loc - (meanlinelen * 20)

        for p in validpulses:
            lineloc = (p[1].start - line0loc) / meanlinelen
            rlineloc = nb_round(lineloc)
            lineloc_distance = np.abs(lineloc - rlineloc)

            if self.skipdetected:
                lineloc_end = self.linecount - (
                    (lastlineloc - p[1].start) / meanlinelen
                )
                rlineloc_end = nb_round(lineloc_end)
                lineloc_end_distance = np.abs(lineloc_end - rlineloc_end)

                if (
                    p[0] == 0
                    and rlineloc > 23
                    and lineloc_end_distance < lineloc_distance
                ):
                    lineloc = lineloc_end
                    rlineloc = rlineloc_end
                    lineloc_distance = lineloc_end_distance

            # only record if it's closer to the (probable) beginning of the line
            if lineloc_distance > self.rf.hsync_tolerance or (
                rlineloc in linelocs_dict and lineloc_distance > linelocs_dist[rlineloc]
            ):
                # print(rlineloc, p, 'reject')
                continue

            # also skip non-regular lines (non-hsync) that don't seem to be in valid order (p[2])
            # (or hsync lines in the vblank area)
            if rlineloc > 0 and not p[2]:
                if p[0] > 0 or (p[0] == 0 and rlineloc < 10):
                    continue

            linelocs_dict[rlineloc] = p[1].start
            linelocs_dist[rlineloc] = lineloc_distance

        rv_err = np.full(proclines, False)

        # Convert dictionary into list, then fill in gaps
        linelocs = [
            linelocs_dict[l] if l in linelocs_dict else -1 for l in range(0, proclines)
        ]
        linelocs_filled = linelocs.copy()

        self.linelocs0 = linelocs.copy()

        if linelocs_filled[0] < 0:
            next_valid = None
            for i in range(0, self.outlinecount + 1):
                if linelocs[i] > 0:
                    next_valid = i
                    break

            if next_valid is None:
                return None, None, line0loc + (self.inlinelen * self.outlinecount - 7)

            linelocs_filled[0] = linelocs_filled[next_valid] - (
                next_valid * meanlinelen
            )

            if linelocs_filled[0] < self.inlinelen:
                return None, None, line0loc + (self.inlinelen * self.outlinecount - 7)

        for l in range(1, proclines):
            if linelocs_filled[l] < 0:
                rv_err[l] = True

                prev_valid = None
                next_valid = None

                for i in range(l, -1, -1):
                    if linelocs[i] > 0:
                        prev_valid = i
                        break
                for i in range(l, self.outlinecount + 1):
                    if linelocs[i] > 0:
                        next_valid = i
                        break

                # print(l, prev_valid, next_valid)

                if prev_valid is None:
                    avglen = self.inlinelen
                    linelocs_filled[l] = linelocs[next_valid] - (
                        avglen * (next_valid - l)
                    )
                elif next_valid is not None:
                    avglen = (linelocs[next_valid] - linelocs[prev_valid]) / (
                        next_valid - prev_valid
                    )
                    linelocs_filled[l] = linelocs[prev_valid] + (
                        avglen * (l - prev_valid)
                    )
                else:
                    avglen = self.inlinelen
                    linelocs_filled[l] = linelocs[prev_valid] + (
                        avglen * (l - prev_valid)
                    )

        # *finally* done :)

        rv_ll = [linelocs_filled[l] for l in range(0, proclines)]

        # print(self.vblank_next)
        if self.vblank_next is None:
            nextfield = linelocs_filled[self.outlinecount - 7]
        else:
            nextfield = self.vblank_next - (self.inlinelen * 8)

        # print('nf', nextfield, self.vblank_next)

        return rv_ll, rv_err, nextfield

    #@profile
    def refine_linelocs_hsync(self):
        linelocs2 = self.linelocs1.copy()

        for i in range(len(self.linelocs1)):
            # skip VSYNC lines, since they handle the pulses differently
            if inrange(i, 3, 6) or (self.rf.system == "PAL" and inrange(i, 1, 2)):
                self.linebad[i] = True
                continue

            # refine beginning of hsync
            ll1 = self.linelocs1[i] - self.rf.freq
            zc = calczc(
                self.data["video"]["demod_05"],
                ll1,
                self.rf.iretohz(self.rf.DecoderParams["vsync_ire"] / 2),
                reverse=False,
                count=self.rf.freq * 2,
            )

            if zc is not None and not self.linebad[i]:
                linelocs2[i] = zc

                # The hsync area, burst, and porches should not leave -50 to 30 IRE (on PAL or NTSC)
                hsync_area = self.data["video"]["demod_05"][
                    int(zc - (self.rf.freq * 0.75)) : int(zc + (self.rf.freq * 8))
                ]
                if nb_min(hsync_area) < self.rf.iretohz(-55) or nb_max(
                    hsync_area
                ) > self.rf.iretohz(30):
                    # don't use the computed value here if it's bad
                    self.linebad[i] = True
                    linelocs2[i] = self.linelocs1[i]
                else:
                    porch_level = nb_median(
                        self.data["video"]["demod_05"][
                            int(zc + (self.rf.freq * 8)) : int(zc + (self.rf.freq * 9))
                        ]
                    )
                    sync_level = nb_median(
                        self.data["video"]["demod_05"][
                            int(zc + (self.rf.freq * 1)) : int(
                                zc + (self.rf.freq * 2.5)
                            )
                        ]
                    )

                    zc2 = calczc(
                        self.data["video"]["demod_05"],
                        ll1,
                        (porch_level + sync_level) / 2,
                        reverse=False,
                        count=400,
                    )

                    # any wild variation here indicates a failure
                    if zc2 is not None and np.abs(zc2 - zc) < (self.rf.freq / 2):
                        linelocs2[i] = zc2
                    else:
                        self.linebad[i] = True
            else:
                self.linebad[i] = True

            if self.linebad[i]:
                linelocs2[i] = self.linelocs1[
                    i
                ]  # don't use the computed value here if it's bad

        return linelocs2

    def compute_deriv_error(self, linelocs, baserr):
        """ compute errors based off the second derivative - if it exceeds 1 something's wrong,
            and if 4 really wrong...
        """

        derr1 = np.full(len(linelocs), False)
        derr1[1:-1] = np.abs(np.diff(np.diff(linelocs))) > 4

        derr2 = np.full(len(linelocs), False)
        derr2[2:] = np.abs(np.diff(np.diff(linelocs))) > 4

        return baserr | derr1 | derr2

    def fix_badlines(self, linelocs_in, linelocs_backup_in=None):
        self.linebad = self.compute_deriv_error(linelocs_in, self.linebad)
        linelocs = np.array(linelocs_in.copy())

        if linelocs_backup_in is not None:
            linelocs_backup = np.array(linelocs_backup_in.copy())
            badlines = np.isnan(linelocs)
            linelocs[badlines] = linelocs_backup[badlines]

        for l in np.where(self.linebad)[0]:
            prevgood = l - 1
            nextgood = l + 1

            while prevgood >= 0 and self.linebad[prevgood]:
                prevgood -= 1

            while nextgood < len(linelocs) and self.linebad[nextgood]:
                nextgood += 1

            firstcheck = 0 if self.rf.system == "PAL" else 1
            if prevgood >= firstcheck and nextgood < (len(linelocs) + self.lineoffset):
                gap = (linelocs[nextgood] - linelocs[prevgood]) / (nextgood - prevgood)
                linelocs[l] = (gap * (l - prevgood)) + linelocs[prevgood]

        return linelocs

    def computewow(self, lineinfo):
        wow = np.ones(len(lineinfo))

        for l in range(0, len(wow) - 1):
            wow[l] = self.get_linelen(l) / self.inlinelen

        for l in range(self.lineoffset, self.lineoffset + 10):
            wow[l] = np.median(wow[l : l + 4])

        return wow

    #@profile
    def downscale(
        self,
        lineinfo=None,
        linesout=None,
        outwidth=None,
        channel="demod",
        audio=0,
        final=False,
        lastfieldwritten=None,
    ):
        if lineinfo is None:
            lineinfo = self.linelocs
        if outwidth is None:
            outwidth = self.outlinelen
        if linesout is None:
            # for video always output 263/313 lines
            linesout = self.outlinecount

        if lastfieldwritten and audio > 16000:
            # Compute field # and line count

            rf_samples_per_field = self.rf.freq_hz / self.rf.SysParams['FPS'] / 2
            read_gap = (self.readloc - lastfieldwritten[1]) / rf_samples_per_field
            field_number = nb_round(lastfieldwritten[0] + read_gap)

            linecount = sum(self.rf.SysParams["field_lines"]) * (field_number // 2)
            if not self.isFirstField:
                linecount += self.rf.SysParams["field_lines"][0]

            # Now compute the # of audio samples that should be written, and then the 
            # location of that relative to the current line
            samples_per_line = (self.rf.SysParams['line_period'] / 1000000) / (1 / audio)

            audsamp_count = linecount * samples_per_line
            audsamp_offset = (np.floor(audsamp_count) + 1) - audsamp_count

            # Finally convert to a time value
            audio_offset = -audsamp_offset * (self.rf.SysParams['line_period'] / 10000000)

        else:
            audio_offset = 0

        audio_thread = None
        if audio != 0 and self.rf.decode_analog_audio:
            audio_rv = {}
            audio_thread = threading.Thread(target=downscale_audio, args=(
                self.data["audio"],
                lineinfo,
                self.rf,
                self.linecount,
                audio_offset,
                audio,
                audio_rv)
            )
            audio_thread.start()

        dsout = np.zeros((linesout * outwidth), dtype=np.double)
        # self.lineoffset is an adjustment for 0-based lines *before* downscaling so add 1 here
        lineoffset = self.lineoffset + 1

        #print(lineinfo[linesout] - lineinfo[1])

        for l in range(lineoffset, linesout + lineoffset):
            if lineinfo[l + 1] > lineinfo[l]:
                scaled = scale(
                    self.data["video"][channel],
                    lineinfo[l],
                    lineinfo[l + 1],
                    outwidth,
                    self.wowfactor[l],
                )

                dsout[
                    (l - lineoffset) * outwidth : (l + 1 - lineoffset) * outwidth
                ] = scaled
            else:
                # Massive TBC error detected
                self.sync_confidence = 1
                #logger.warning("WARNING: TBC failure at line %d", l)
                dsout[
                    (l - lineoffset) * outwidth : (l + 1 - lineoffset) * outwidth
                ] = self.rf.DecoderParams["ire0"]

        if self.rf.decode_digital_audio:
            self.efmout = self.data["efm"][
                int(self.linelocs[1]) : int(self.linelocs[self.linecount + 1])
            ]
        else:
            self.efmout = None

        if final:
            dsout = self.hz_to_output(dsout)
            self.dspicture = dsout

        if audio_thread:
            audio_thread.join()
            self.dsaudio = audio_rv["dsaudio"]
            self.audio_next_offset = audio_rv["audio_next_offset"]

        return dsout, self.dsaudio, self.efmout

    @profile
    def rf_tbc(self, linelocs=None):
        """ This outputs a TBC'd version of the input RF data, mostly intended
            to assist in audio processing.  Outputs a uint16 array.
        """

        # Convert raw RF to floating point to help the scaler
        fdata = self.data["input"].astype(float)

        if linelocs is None:
            linelocs = self.linelocs

        # Ensure that the output line length is an integer
        linelen = int(round(self.inlinelen))

        # Adjust for the demodulation/filtering delays
        delay = self.rf.delays["video_white"]

        # On PAL, always ignore self.lineoffset
        startline = self.lineoffset if self.rf.system == "NTSC" else 1
        endline = startline + self.linecount

        output = []

        for l in range(startline, endline):
            scaled = scale(fdata, linelocs[l] - delay, linelocs[l + 1] - delay, linelen)
            output.append(np.round(scaled).astype(np.int16))

        return np.concatenate(output)

    def decodephillipscode(self, linenum):
        linestart = self.linelocs[linenum]
        data = self.data["video"]["demod"]
        curzc = calczc(
            data,
            int(linestart + self.usectoinpx(2)),
            self.rf.iretohz(50),
            count=int(self.usectoinpx(12)),
        )

        zc = []
        while curzc is not None:
            zc.append(
                (curzc, data[int(curzc - self.usectoinpx(0.5))] < self.rf.iretohz(50))
            )
            curzc = calczc(
                data,
                curzc + self.usectoinpx(1.9),
                self.rf.iretohz(50),
                count=int(self.usectoinpx(0.2)),
            )

        usecgap = self.inpxtousec(np.diff([z[0] for z in zc]))
        valid = len(zc) == 24 and np.min(usecgap) > 1.85 and np.max(usecgap) < 2.15

        if valid:
            bitset = [z[1] for z in zc]
            linecode = 0

            for b in range(0, 24, 4):
                linecode *= 0x10
                linecode += (np.packbits(bitset[b : b + 4]) >> 4)[0]

            return linecode

        return None

    def compute_syncconf(self):
        """ use final lineloc data to compute sync confidence """

        newconf = 100

        lld = np.diff(self.linelocs[self.lineoffset : self.lineoffset + self.linecount])
        lld2 = np.diff(lld)
        lld2max = np.max(lld2)

        if lld2max > 4:
            newconf = int(50 - (5 * np.sum(lld2max > 4)))

        newconf = max(newconf, 0)

        self.sync_confidence = min(self.sync_confidence, newconf)
        return int(self.sync_confidence)

    def get_vsync_area(self):
        """ return beginning, length in lines, and end of vsync area """
        vsync_begin = int(self.linelocs[0])
        vsync_end_line = int(self.getBlankLength(self.isFirstField) + 0.6)
        vsync_end = int(self.linelocs[vsync_end_line]) + 1

        return vsync_begin, vsync_end_line, vsync_end

    def get_vsync_lines(self):
        rv = []
        end = 10 if self.isFirstField else 9
        for i in range(1, end):
            rv.append(i)

        if self.rf.system == 'PAL':
            start2 = 311 if self.isFirstField else 310
            for i in range(start2, 318):
                rv.append(i)

        return rv

    @profile
    def dropout_detect_demod(self):
        # current field
        f = self

        isPAL = self.rf.system == "PAL"

        rfstd = nb_std(f.data["rfhpf"])
        # iserr_rf = np.full(len(f.data['video']['demod']), False, dtype=np.bool)
        iserr_rf1 = (f.data["rfhpf"] < (-rfstd * 3)) | (
            f.data["rfhpf"] > (rfstd * 3)
        )  # | (f.rawdata <= -32000)
        iserr = np.full_like(iserr_rf1, False)
        iserr[self.rf.delays["video_rot"] :] = iserr_rf1[
            : -self.rf.delays["video_rot"]
        ]

        # build sets of min/max valid levels
        valid_min = np.full_like(
            f.data["video"]["demod"], f.rf.iretohz(-70 if isPAL else -50)
        )
        valid_max = np.full_like(
            f.data["video"]["demod"], f.rf.iretohz(150 if isPAL else 160)
        )

        # Look for slightly longer dropouts...
        valid_min05 = np.full_like(f.data["video"]["demod_05"], f.rf.iretohz(-30))
        valid_max05 = np.full_like(f.data["video"]["demod_05"], f.rf.iretohz(115))

        # Account for sync pulses when checking demod

        hsync_len = int(f.LT['hsync'][1])
        vsync_ire = f.rf.SysParams['vsync_ire']
        vsync_lines = self.get_vsync_lines()

        # In sync areas the minimum IRE is vsync - pilot/burst
        sync_min = f.rf.iretohz(vsync_ire - 60 if isPAL else vsync_ire - 35)
        sync_min_05 = f.rf.iretohz(vsync_ire - 10)

        for l in range(1, len(f.linelocs)):
            if l in vsync_lines:
                valid_min[int(f.linelocs[l]):int(f.linelocs[l+1])] = sync_min
                valid_min05[int(f.linelocs[l]):int(f.linelocs[l+1])] = sync_min_05
            else:
                valid_min[int(f.linelocs[l]):int(f.linelocs[l]) + hsync_len] = sync_min
                valid_min05[int(f.linelocs[l]):int(f.linelocs[l]) + hsync_len] = sync_min_05

        # detect absurd fluctuations in pre-deemp demod, since only dropouts can cause them
        # (current np.diff has a prepend option, but not in ubuntu 18.04's version)
        n_orgt(iserr, f.data["video"]["demod_raw"], self.rf.freq_hz_half)

        n_ornotrange(iserr, f.data["video"]["demod"], valid_min, valid_max)
        n_ornotrange(iserr, f.data["video"]["demod_05"], valid_min05, valid_max05)

        # filter out dropouts outside actual field
        iserr[:int(f.linelocs[f.lineoffset + 1])] = False
        iserr[int(f.linelocs[f.lineoffset + f.linecount + 1]):] = False

        #print(iserr1.sum(), iserr2.sum(), iserr3.sum(), iserr_rf.sum(), iserr.sum())

        return iserr

    @profile
    def build_errlist(self, errmap):
        errlist = []

        firsterr = errmap[np.nonzero(errmap >= self.linelocs[self.lineoffset])[0][0]]
        curerr = (firsterr, firsterr)

        for e in errmap:
            if e > curerr[0] and e <= (curerr[1] + 20):
                pad = ((e - curerr[0])) * 1.7
                pad = min(pad, self.rf.freq * 12)
                epad = curerr[0] + pad
                curerr = (curerr[0], epad)
            elif e > firsterr:
                errlist.append((curerr[0] - 8, curerr[1] + 4))
                curerr = (e, e)

        errlist.append(curerr)

        return errlist

    @profile
    def dropout_errlist_to_tbc(field, errlist):
        """Convert data from raw data coordinates to tbc coordinates, and splits up
        multi-line dropouts.
        """
        dropouts = []

        if len(errlist) == 0:
            return dropouts

        # Now convert the above errlist into TBC locations
        errlistc = errlist.copy()
        lineoffset = -field.lineoffset

        # Remove dropouts occuring before the start of the frame so they don't
        # cause the rest to be skipped
        curerr = errlistc.pop(0)
        while len(errlistc) > 0 and curerr[0] < field.linelocs[field.lineoffset]:
            curerr = errlistc.pop(0)

        # TODO: This could be reworked to be a bit cleaner and more performant.

        for line in range(field.lineoffset, field.linecount + field.lineoffset):
            while curerr is not None and inrange(
                curerr[0], field.linelocs[line], field.linelocs[line + 1]
            ):
                start_rf_linepos = curerr[0] - field.linelocs[line]
                start_linepos = start_rf_linepos / (
                    field.linelocs[line + 1] - field.linelocs[line]
                )
                start_linepos = int(start_linepos * field.outlinelen)

                end_rf_linepos = curerr[1] - field.linelocs[line]
                end_linepos = end_rf_linepos / (
                    field.linelocs[line + 1] - field.linelocs[line]
                )
                end_linepos = nb_round(end_linepos * field.outlinelen)

                first_line = line + 1 + lineoffset

                # If the dropout spans multiple lines, we need to split it up into one for each line.
                if end_linepos > field.outlinelen:
                    num_lines = end_linepos // field.outlinelen

                    # First line.
                    dropouts.append((first_line, start_linepos, field.outlinelen))
                    # Full lines in the middle.
                    for n in range(num_lines - 1):
                        dropouts.append((first_line + n + 1, 0, field.outlinelen))
                    # leftover on last line.
                    dropouts.append(
                        (
                            first_line + (num_lines),
                            0,
                            np.remainder(end_linepos, field.outlinelen),
                        )
                    )
                else:
                    dropouts.append((first_line, start_linepos, end_linepos))

                if len(errlistc):
                    curerr = errlistc.pop(0)
                else:
                    curerr = None

        return dropouts

    @profile
    def dropout_detect(self):
        """ returns dropouts in three arrays, to line up with the JSON output """

        rv_lines = []
        rv_starts = []
        rv_ends = []

        iserr = self.dropout_detect_demod()
        errmap = np.nonzero(iserr)[0]

        if len(errmap) > 0 and errmap[-1] > self.linelocs[self.lineoffset]:
            errlist = self.build_errlist(errmap)

            for r in self.dropout_errlist_to_tbc(errlist):
                rv_lines.append(r[0] - 1)
                rv_starts.append(int(r[1]))
                rv_ends.append(int(r[2]))

        return rv_lines, rv_starts, rv_ends

    @profile
    def compute_line_bursts(self, linelocs, _line, prev_phaseadjust=0):
        line = _line + self.lineoffset
        # calczc works from integers, so get the start and remainder
        s = int(linelocs[line])
        s_rem = linelocs[line] - s

        lfreq = self.get_linefreq(line)

        fsc_mhz_inv = 1 / self.rf.SysParams["fsc_mhz"]

        # compute approximate burst beginning/end
        bstime = 25 * fsc_mhz_inv  # approx start of burst in usecs

        bstart = int(bstime * lfreq)
        bend = int(8.8 * lfreq)

        # copy and get the mean of the burst area to factor out wow/flutter
        burstarea = self.data["video"]["demod_burst"][s + bstart : s + bend]
        if len(burstarea) == 0:
            return None, None

        burstarea = burstarea - nb_mean(burstarea)
        threshold = 5 * self.rf.DecoderParams["hz_ire"]

        burstarea_demod = self.data["video"]["demod"][s + bstart : s + bend]
        burstarea_demod = burstarea_demod - nb_mean(burstarea_demod)

        if nb_absmax(burstarea_demod) > (30 * self.rf.DecoderParams["hz_ire"]):
            return None, None

        zcburstdiv = (lfreq * fsc_mhz_inv) / 2

        # Apply phase adjustment from previous frame/line if available.
        phase_adjust = -prev_phaseadjust

        # a proper color burst should have ~12-13 zero crossings
        isrising = np.zeros(16, dtype=np.bool_)
        zcs = np.zeros(16, dtype=np.float32)

        # The first pass computes phase_offset, the second uses it to determine
        # the colo(u)r burst phase of the line.
        for passcount in range(2):
            # this subroutine is in utils.py, broken out so it can be JIT'd
            zc_count, phase_adjust, rising_count = clb_findbursts(isrising, zcs, burstarea, 0, len(burstarea) - 1, threshold, bstart, s_rem, zcburstdiv, phase_adjust)

        rising = rising_count > (zc_count / 2)

        return rising, -phase_adjust


# These classes extend Field to do PAL/NTSC specific TBC features.


class FieldPAL(Field):
    def refine_linelocs_pilot(self, linelocs=None):
        if linelocs is None:
            linelocs = self.linelocs2.copy()
        else:
            linelocs = linelocs.copy()

        plen = {}

        zcs = []
        for l in range(0, 323):
            adjfreq = self.rf.freq
            if l > 1:
                adjfreq /= (linelocs[l] - linelocs[l - 1]) / self.rf.linelen

            plen[l] = (adjfreq / self.rf.SysParams["pilot_mhz"]) / 2

            ls = self.lineslice(l, 0, 6, linelocs)
            lsoffset = linelocs[l] - ls.start

            pilots = self.data["video"]["demod_pilot"][ls]

            peakloc = np.argmax(np.abs(pilots))

            zc_base = calczc(pilots, peakloc, 0)
            if zc_base is not None:
                zc = (zc_base - lsoffset) / plen[l]
            else:
                zc = zcs[-1] if len(zcs) else 0

            zcs.append(zc)

        angles = angular_mean_helper(np.array(zcs))
        am = np.angle(np.mean(angles)) / (np.pi * 2)
        if (am < 0):
            am = 1 + am

        for l in range(0, 323):
            linelocs[l] += (phase_distance(zcs[l], am) * plen[l]) * 1

        return np.array(linelocs)

    def get_burstlevel(self, l, linelocs=None):
        lineslice = self.lineslice(l, 5.5, 2.4, linelocs)

        burstarea = self.data["video"]["demod"][lineslice].copy()
        burstarea -= nb_mean(burstarea)

        if max(burstarea) > (30 * self.rf.DecoderParams["hz_ire"]):
            return None

        return rms(burstarea) * np.sqrt(2)

    def calc_burstmedian(self):
        burstlevel = []

        for l in range(11, 313):
            lineburst = self.get_burstlevel(l)
            if lineburst is not None:
                burstlevel.append(lineburst)

        if burstlevel == []:
            return 0.0

        return np.median(burstlevel) / self.rf.DecoderParams["hz_ire"]

    def get_following_field_number(self):
        if self.prevfield is not None:
            newphase = self.prevfield.fieldPhaseID + 1
            return 1 if newphase == 9 else newphase
        else:
            # This can be triggered by the first pass at the first field
            # logger.error("Cannot determine PAL field sequence of first field")
            return 1

    def determine_field_number(self):

        """ Background
        PAL has an eight field sequence that can be split into two four field sequences.

        Field 1: First field of frame , no colour burst on line 6
        Field 2: Second field of frame, colour burst on line 6 (319)
        Field 3: First field of frame, colour burst on line 6
        Field 4: Second field of frame, no colour burst on line 6 (319)

        Fields 5-8 can be differentiated using the burst phase on line 7+4x (based off the first
        line guaranteed to have colour burst)  Ideally the rising phase would be at 0 or 180
        degrees, but since this is Laserdisc it's often quite off.  So the determination is
        based on which phase is closer to 0 degrees.
        """

        # First compute the 4-field sequence
        # This map is based in (first field, has burst on line 6)
        map4 = {(True, False): 1, (False, True): 2, (True, True): 3, (False, False): 4}

        # Determine if line 6 has valid burst - or lack of it.  If there's rot interference,
        # the burst level may be in the middle (or even None), and if so extrapolate
        # from the previous field.
        burstlevel6 = self.get_burstlevel(6)

        if burstlevel6 is None:
            return self.get_following_field_number()

        burstlevel6 /= self.rf.DecoderParams["hz_ire"]

        if inrange(burstlevel6, self.burstmedian * 0.8, self.burstmedian * 1.2):
            hasburst = True
        elif burstlevel6 < self.burstmedian * 0.2:
            hasburst = False
        else:
            return self.get_following_field_number()

        m4 = map4[(self.isFirstField, hasburst)]

        # Now compute if it's field 1-4 or 5-8.

        rcount = 0
        count = 0

        self.phase_adjust = {}

        for l in range(7, 22, 4):
            # Usually line 7 is used to determine burst phase, but
            # take the best of 5 if it's unstable
            prev_phaseadjust = 0
            try:
                # For this first field, this doesn't exist (so use a try/except/pass pattern)
                # and on a bad disk, this value could be None...
                if self.prevfield.phase_adjust[l] is not None:
                    prev_phaseadjust = self.prevfield.phase_adjust[l]
            except AttributeError:
                pass

            rising, self.phase_adjust[l] = self.compute_line_bursts(
                self.linelocs, l, prev_phaseadjust
            )

            if rising is not None:
                rcount += (rising is True)
                count += 1

        if count == 0 or (rcount * 2) == count:
            return self.get_following_field_number()

        rising = (rcount * 2) > count

        is_firstfour = rising
        if m4 == 2:
            # For field 2/6, reverse the above.
            is_firstfour = not is_firstfour

        return m4 + (0 if is_firstfour else 4)

    def downscale(self, final=False, *args, **kwargs):
        # For PAL, each field starts with the line containing the first full VSYNC pulse
        return super(FieldPAL, self).downscale(final=final, *args, **kwargs)

    def __init__(self, *args, **kwargs):
        super(FieldPAL, self).__init__(*args, **kwargs)

    def process(self):
        super(FieldPAL, self).process()

        self.out_scale = np.double(0xD300 - 0x0100) / (
            100 - self.rf.DecoderParams["vsync_ire"]
        )

        if not self.valid:
            return

        self.linelocs3 = self.refine_linelocs_pilot(self.linelocs2)
        # do a second pass for fine tuning (typically < .1px), because the adjusted
        # frequency changes slightly from the first pass
        self.linelocs3a = self.refine_linelocs_pilot(self.linelocs3)
        self.linelocs = self.fix_badlines(self.linelocs3a)

        self.wowfactor = self.computewow(self.linelocs)
        self.burstmedian = self.calc_burstmedian()

        self.linecount = 312 if self.isFirstField else 313
        self.lineoffset = 2 if self.isFirstField else 3

        self.linecode = [
            self.decodephillipscode(l + self.lineoffset) for l in [16, 17, 18]
        ]

        self.fieldPhaseID = self.determine_field_number()

        # self.downscale(final=True)


# ... now for NTSC
# This class is a very basic NTSC 1D color decoder, used for alignment etc
# XXX: make this callable earlier on and/or merge into FieldNTSC?
class CombNTSC:
    """ *partial* NTSC comb filter class - only enough to do VITS calculations ATM """

    def __init__(self, field):
        self.field = field
        self.cbuffer = self.buildCBuffer()

    def getlinephase(self, line):
        """ determine if a line has positive color burst phase.
            This is based on line # and field phase ID """
        fieldID = self.field.fieldPhaseID

        if (line % 2) == 0:
            return (fieldID == 1) | (fieldID == 4)
        else:
            return (fieldID == 2) | (fieldID == 3)

    def buildCBuffer(self, subset=None):
        """
        prev_field: Compute values for previous field
        subset: a slice computed by lineslice_tbc (default: whole field)

        NOTE:  first and last two returned values will be zero, so slice accordingly
        """

        data = self.field.dspicture

        if subset:
            data = data[subset]

        # this is a translation of this code from tools/ld-chroma-decoder/comb.cpp:
        #
        # for (qint32 h = configuration.activeVideoStart; h < configuration.activeVideoEnd; h++) {
        #  double tc1 = (line[h] - ((line[h - 2] + line[h + 2]) / 2.0)) / 2.0;

        fldata = data.astype(np.float32)
        cbuffer = np.zeros_like(fldata)

        cbuffer[2:-2] = (fldata[:-4] + fldata[4:]) / 2
        cbuffer[2:-2] -= fldata[2:-2]

        return cbuffer

    def splitIQ_line(self, cbuffer, line=0):
        """
        NOTE:  currently? only works on one line

        This returns normalized I and Q arrays, each one half the length of cbuffer
        """
        linephase = self.getlinephase(line)

        sq = cbuffer[::2].copy()
        si = cbuffer[1::2].copy()

        if not linephase:
            si[0::2] = -si[0::2]
            sq[1::2] = -sq[1::2]
        else:
            si[1::2] = -si[1::2]
            sq[0::2] = -sq[0::2]

        return si, sq

    def calcLine19Info(self, comb_field2=None):
        """ returns color burst phase (ideally 147 degrees) and (unfiltered!) SNR """

        # Don't need the whole line here, but start at 0 to definitely have an even #
        l19_slice = self.field.lineslice_tbc(19, 0, 40)
        l19_slice_i70 = self.field.lineslice_tbc(19, 14, 18)

        ire_out1 = self.field.dspicture[l19_slice_i70]

        # fail out if there is obviously bad data
        if not ((np.max(ire_out1) < 100) and (np.min(ire_out1) > 40)):
            return None, None, None

        cbuffer = self.cbuffer[l19_slice]

        if comb_field2 is not None:
            ire_out2 = comb_field2.field.dspicture[l19_slice_i70]
            # fail out if there is obviously bad data
            if not ((np.max(ire_out2) < 100) and (np.min(ire_out2) > 40)):
                return None, None, None

            cbuffer = (cbuffer - comb_field2.cbuffer[l19_slice]) / 2

        si, sq = self.splitIQ_line(cbuffer, 19)

        sl = slice(110, 230)
        cdata = np.sqrt((si[sl] ** 2.0) + (sq[sl] ** 2.0))

        phase = np.arctan2(np.mean(si[sl]), np.mean(sq[sl])) * 180 / np.pi
        if phase < 0:
            phase += 360

        # compute SNR
        signal = np.mean(cdata)
        noise = np.std(cdata)

        snr = 20 * np.log10(signal / noise)

        return signal / (2 * self.field.out_scale), phase, snr


class FieldNTSC(Field):
    def get_burstlevel(self, l, linelocs=None):
        burstarea = self.data["video"]["demod"][self.lineslice(l, 5.5, 2.4, linelocs)]

        # Issue #621 - fields w/skips may be complete nonsense, so bail out if so
        try:
            return rms(burstarea) * np.sqrt(2)
        except Exception:
            # Should we warn here? (Provided this can actually occur.)
            return 0

    def compute_burst_offsets(self, linelocs):
        rising_sum = 0
        adjs = {}

        for l in range(0, 266):
            rising, phase_adjust = self.compute_line_bursts(linelocs, l)
            if rising is None:
                continue

            adjs[l] = phase_adjust / 2

            even_line = not (l % 2)
            rising_sum += 1 if (even_line and rising) else 0

        # If more than half of the lines have rising phase alignment, it's (probably) field 1 or 4
        field14 = rising_sum > (len(adjs.keys()) // 4)

        return field14, adjs

    def refine_linelocs_burst(self, linelocs=None):
        if linelocs is None:
            linelocs = self.linelocs2

        linelocs_adj = linelocs.copy()

        field14, adjs_new = self.compute_burst_offsets(linelocs_adj)

        adjs = {}

        for l in range(1, 266):
            if l not in adjs_new:
                self.linebad[l] = True

        # compute the adjustments for each line but *do not* apply, so outliers can be bypassed
        for l in range(0, 266):
            if not (np.isnan(linelocs_adj[l]) or self.linebad[l]):
                lfreq = self.get_linefreq(l, linelocs)

                try:
                    adjs[l] = adjs_new[l] * lfreq * (1 / self.rf.SysParams["fsc_mhz"])
                except Exception:
                    # Not sure if this is an error or just control flow.
                    # print("Something went wrong when trying to compute line length adjustments...", file=sys.stderr)
                    # traceback.print_exc()
                    pass

        if len(adjs.keys()):
            adjs_median = np.median([adjs[a] for a in adjs])
            lastvalid_adj = adjs_median

            for l in range(0, 266):
                if l in adjs and inrange(adjs[l] - adjs_median, -2, 2):
                    linelocs_adj[l] += adjs[l]
                    lastvalid_adj = adjs[l]
                else:
                    linelocs_adj[l] += lastvalid_adj

            # This map is based on (first field, field14)
            map4 = {
                (True, True): 1,
                (False, False): 2,
                (True, False): 3,
                (False, True): 4,
            }
            self.fieldPhaseID = map4[(self.isFirstField, field14)]
        else:
            self.fieldPhaseID = 1

        return linelocs_adj

    def downscale(self, lineoffset=0, final=False, *args, **kwargs):
        if final is False:
            if "audio" in kwargs:
                kwargs["audio"] = 0

        dsout, dsaudio, dsefm = super(FieldNTSC, self).downscale(
            final=final, *args, **kwargs
        )

        return dsout, dsaudio, dsefm

    def calc_burstmedian(self):
        burstlevel = [self.get_burstlevel(l) for l in range(11, 264)]

        return np.median(burstlevel) / self.rf.DecoderParams["hz_ire"]

    def apply_offsets(self, linelocs, phaseoffset, picoffset=0):
        # logger.info(phaseoffset, (phaseoffset * (self.rf.freq / (4 * 315 / 88))))
        return (
            np.array(linelocs)
            + picoffset
            + (phaseoffset * (self.rf.freq / (4 * 315 / 88)))
        )

    def __init__(self, *args, **kwargs):
        super(FieldNTSC, self).__init__(*args, **kwargs)

    def process(self):
        super(FieldNTSC, self).process()

        self.out_scale = np.double(0xC800 - 0x0400) / (
            100 - self.rf.DecoderParams["vsync_ire"]
        )

        if not self.valid:
            return

        self.linecode = [
            self.decodephillipscode(l + self.lineoffset) for l in [16, 17, 18]
        ]

        self.linelocs3 = self.refine_linelocs_burst(self.linelocs2)
        self.linelocs3 = self.fix_badlines(self.linelocs3, self.linelocs2)

        self.burstmedian = self.calc_burstmedian()

        # Now adjust the phase to get the downscaled image onto I/Q color axis
        shift33 = 84 * (np.pi / 180)
        self.linelocs = self.apply_offsets(self.linelocs3, -shift33 - 0)

        self.wowfactor = self.computewow(self.linelocs)


class LDdecode:
    def __init__(
        self,
        fname_in,
        fname_out,
        freader,
        _logger,
        est_frames=None,
        analog_audio=0,
        digital_audio=False,
        system="NTSC",
        doDOD=True,
        threads=4,
        inputfreq=40,
        extra_options={},
    ):
        global logger
        self.logger = _logger
        logger = self.logger
        self.demodcache = None

        self.branch, self.commit = get_git_info()

        self.infile = open(fname_in, "rb")
        self.freader = freader

        self.est_frames = est_frames

        self.numthreads = threads

        self.fields_written = 0

        self.blackIRE = 0

        self.use_profiler = extra_options.get("use_profiler", False)
        if self.use_profiler:
            from line_profiler import LineProfiler

            self.lpf = LineProfiler()
            self.lpf.add_function(Field.process)
            self.lpf.add_function(Field.compute_linelocs)
            self.lpf.add_function(Field.getpulses)

        self.analog_audio = int(analog_audio)
        self.digital_audio = digital_audio
        self.ac3 = extra_options.get("AC3", False)
        self.write_rf_tbc = extra_options.get("write_RF_TBC", False)

        self.has_analog_audio = True
        if system == "PAL":
            if analog_audio == 0:
                self.has_analog_audio = False

        self.outfile_json = None

        self.lastvalidfield = {False: None, True: None}
        self.lastFieldWritten = None

        self.outfile_video = None
        self.outfile_audio = None
        self.outfile_efm = None
        self.outfile_pre_efm = None
        self.outfile_ac3 = None
        self.ffmpeg_rftbc, self.outfile_rftbc = None, None
        self.do_rftbc = False

        self.write_db = extra_options.get("write_db", [])
        self.dbconn = None

        if fname_out is not None:
            self.outfile_video = open(fname_out + ".tbc", "wb")
            if self.analog_audio:
                self.outfile_audio = open(fname_out + ".pcm", "wb")
            if self.digital_audio:
                # feed EFM stream into ld-ldstoefm
                self.efm_pll = efm_pll.EFM_PLL()
                self.outfile_efm = open(fname_out + ".efm", "wb")
                if extra_options.get("write_pre_efm", False):
                    self.outfile_pre_efm = open(fname_out + ".prefm", "wb")
            if self.write_rf_tbc:
                self.ffmpeg_rftbc, self.outfile_rftbc = ldf_pipe(fname_out + ".tbc.ldf")
                self.do_rftbc = True
            if self.ac3:
                self.AC3Collector = StridedCollector(cut_begin=1024, cut_end=0)
                self.ac3_processes, self.outfile_ac3 = ac3_pipe(fname_out + ".ac3")
                self.do_rftbc = True
            if self.write_db:
                if os.path.exists(fname_out + '.sqlite'):
                    os.unlink(fname_out + '.sqlite')

                self.dbconn = sqlite3.connect(fname_out + ".sqlite")
                self.create_schema()

        self.pipe_rftbc = extra_options.get("pipe_RF_TBC", None)
        if self.pipe_rftbc:
            self.do_rftbc = True

        self.fname_out = fname_out

        self.firstfield = None  # In frame output mode, the first field goes here

        self.system = system
        self.rf_opts = {
            'inputfreq':inputfreq,
            'system':system,
            'decode_analog_audio':analog_audio,
            'decode_digital_audio':digital_audio,
            'has_analog_audio':self.has_analog_audio,
            'extra_options':extra_options,
            'blocklen': 32 * 1024,
        }

        self.rf = RFDecode(**self.rf_opts)

        if system == "PAL":
            self.FieldClass = FieldPAL
            self.readlen = self.rf.linelen * 400
            self.clvfps = 25
        else:  # NTSC
            self.FieldClass = FieldNTSC
            self.readlen = ((self.rf.linelen * 350) // 16384) * 16384
            self.clvfps = 30

        self.blocksize = self.rf.blocklen

        self.output_lines = (self.rf.SysParams["frame_lines"] // 2) + 1

        self.bytes_per_frame = int(self.rf.freq_hz / self.rf.SysParams["FPS"])
        self.bytes_per_field = int(self.rf.freq_hz / (self.rf.SysParams["FPS"] * 2)) + 1
        self.outwidth = self.rf.SysParams["outlinelen"]

        self.fdoffset = 0
        self.mtf_level = 1

        self.fieldstack = [None, None]

        self.doDOD = doDOD

        self.fieldinfo = []

        self.leadIn = False
        self.leadOut = False
        self.isCLV = False
        self.frameNumber = None

        self.autoMTF = True
        self.useAGC = extra_options.get("useAGC", True)

        self.verboseVITS = False

        self.demodcache = DemodCache(
            self.rf, self.infile, self.freader, self.rf_opts, num_worker_threads=self.numthreads
        )

        self.bw_ratios = []

        self.decodethread = None
        self.threadreturn = {}

    def __del__(self):
        del self.demodcache

    def close(self):
        """ deletes all open files, so it's possible to pickle an LDDecode object """

        if self.ffmpeg_rftbc is not None:
            try:
                self.ffmpeg_rftbc.kill()
            except Exception:
                pass

        # use setattr to force file closure by unlinking the objects
        for outfiles in [
            "infile",
            "outfile_video",
            "outfile_audio",
            "outfile_json",
            "outfile_efm",
            "outfile_rftbc",
            "outfile_ac3",
        ]:
            setattr(self, outfiles, None)

        self.demodcache.end()

    def roughseek(self, location, isField=True):
        self.prevPhaseID = None

        self.fdoffset = location
        if isField:
            self.fdoffset *= self.bytes_per_field

    def checkMTF(self, field, pfield=None):
        oldmtf = self.mtf_level

        if not self.autoMTF:
            self.mtf_level = np.max(1 - (self.frameNumber / 10000), 0)
        else:
            if len(self.bw_ratios) == 0:
                return True

            # scale for NTSC - 1.1 to 1.55
            self.mtf_level = np.clip((np.mean(self.bw_ratios) - 1.08) / 0.38, 0, 1)

        return np.abs(self.mtf_level - oldmtf) < 0.05

    @profile
    def detectLevels(self, field):
        # Returns sync level, 0IRE, and 100IRE levels of a field
        # computed from HSYNC areas and VITS

        sync_hzs = []
        ire0_hzs = []
        ire100_hzs = []

        for wl in field.rf.SysParams['LD_VITS_whitelocs'] + field.rf.SysParams['LD_VITS_code_slices']:
            # Code slice areas have a fourth value for percentile.
            ls = field.lineslice(*wl[:3])
            cut = field.data['video']['demod'][ls]
            freq = np.percentile(cut, 50 if len(wl) == 3 else wl[3])
            freq_ire = field.rf.hztoire(freq, spec=True)
            
            if inrange(freq_ire, 95, 110):
                ire100_hzs.append(freq)
            
        for l in range(12, self.output_lines):
            lsa = field.lineslice(l, 0.25, 4)

            begin_ire0 = field.rf.SysParams["colorBurstUS"][1]
            end_ire0 = field.rf.SysParams["activeVideoUS"][0]
            lsb = field.lineslice(l, begin_ire0 + 0.25, end_ire0 - begin_ire0 - 0.5)

            # compute wow adjustment
            thislinelen = (
                field.linelocs[l + field.lineoffset]
                - field.linelocs[l + field.lineoffset - 1]
            )
            adj = field.rf.linelen / thislinelen

            if inrange(adj, 0.98, 1.02):
                sync_hzs.append(nb_median(field.data["video"]["demod_05"][lsa]) / adj)
                ire0_hzs.append(nb_median(field.data["video"]["demod_05"][lsb]) / adj)

        return np.median(sync_hzs), np.median(ire0_hzs), np.mean(ire100_hzs)

    def AC3filter(self, fi, rftbc):
        self.AC3Collector.add(rftbc)

        blk = self.AC3Collector.get_block()
        while blk is not None:
            fftdata = np.fft.fft(blk)
            filtdata = np.fft.ifft(fftdata * self.rf.Filters['AC3']).real
            odata = self.AC3Collector.cut(filtdata)
            odata = np.clip(odata / 64, -100, 100) 

            if self.outfile_ac3:
                self.outfile_ac3.write(np.int8(odata))

            if 'ac3' in self.write_db:
                self.write_sqlite(fi, 'ac3', odata.tobytes())

            blk = self.AC3Collector.get_block()

    def write_sqlite(self, fi, dtype, data):
        if self.dbconn is None:
            return

        self.dbconn.execute('INSERT INTO data (seqNo, type, data) VALUES (?, ?, ?)', (fi['seqNo'], dtype, data))

    def write_field(self, dataset):
        f, fi, picture, audio, efm = dataset

        if self.digital_audio:
            if self.outfile_pre_efm:
                self.outfile_pre_efm.write(efm.tobytes())

            if 'pre_efm' in self.write_db:
                self.write_sqlite(fi, 'pre_efm', efm.tobytes())

            efm_out = self.efm_pll.process(efm)
            if self.outfile_efm:
                self.outfile_efm.write(efm_out.tobytes())

            if 'efm' in self.write_db:
                self.write_sqlite(fi, 'efm', efm_out.tobytes())

        fi["audioSamples"] = 0 if audio is None else int(len(audio) / 2)
        fi["efmTValues"] = len(efm_out) if self.digital_audio else 0

        fi["vitsMetrics"] = self.computeMetrics(self.fieldstack[0], self.fieldstack[1])

        self.fieldinfo.append(fi)

        if self.write_db:
            # Always write the field info to the database if it exists
            wSNR = fi['vitsMetrics'].get('wSNR', -1)
            bPSNR = fi['vitsMetrics'].get('bPSNR', -1)

            self.dbconn.execute('''INSERT INTO fields 
                                (seqNo, isFirstField, syncConf, diskLoc, 
                                fileLoc, medianBurstIRE, fieldPhaseID, 
                                decodeFaults, vitsMetrics_wSNR, vitsMetrics_bPSNR, 
                                audioSamples, efmTValues) VALUES (?, ?, ?, ?, ?, ?, ?, ?, ?, ?, ?, ?)''',
                                (fi['seqNo'], fi['isFirstField'], fi['syncConf'], fi['diskLoc'],
                                fi['fileLoc'], fi['medianBurstIRE'], fi['fieldPhaseID'],
                                fi['decodeFaults'], wSNR, bPSNR,
                                fi['audioSamples'], fi['efmTValues']))
            
            # Not all fields have dropouts, so check first
            if self.doDOD and "dropOuts" in fi:
                dropout_lines = fi["dropOuts"]["fieldLine"]
                dropout_starts = fi["dropOuts"]["startx"]
                dropout_ends = fi["dropOuts"]["endx"]

                for z in zip(dropout_lines, dropout_starts, dropout_ends):
                    self.dbconn.execute('''INSERT INTO dropouts 
                                        (seqNo, fieldLine, startx, endx) VALUES (?, ?, ?, ?)''',
                                        (fi['seqNo'], z[0], z[1], z[2]))

        self.outfile_video.write(picture)
        self.fields_written += 1

        if 'video' in self.write_db:
            self.write_sqlite(fi, 'picture', picture.tobytes())

        if self.do_rftbc:
            rftbc = f.rf_tbc()

            if self.outfile_rftbc:
                self.outfile_rftbc.write(rftbc)

            if self.outfile_ac3 or 'ac3' in self.write_db:
                self.AC3filter(rftbc)

            if self.pipe_rftbc:
                self.pipe_rftbc.send(rftbc)

        if self.analog_audio:
            if self.outfile_audio:
                self.outfile_audio.write(audio)

            if 'audio' in self.write_db:
                self.write_sqlite(fi, 'audio', audio.tobytes())

        self.dbconn.commit()

    @profile
    def decodefield(self, start, mtf_level, prevfield=None, initphase=False, redo=False, rv=None):
        """ returns field object if valid, and the offset to the next decode """

        if rv is None:
            rv = {}

        rv['field'] = None
        rv['offset'] = None
    
        readloc = int(start - self.rf.blockcut)
        if readloc < 0:
            readloc = 0

        readloc_block = readloc // self.blocksize
        numblocks = (self.readlen // self.blocksize) + 2

        rawdecode = self.demodcache.read(
            readloc_block * self.blocksize,
            numblocks * self.blocksize,
            mtf_level,
            forceredo=redo
        )

        if rawdecode is None:
            # logger.info("Failed to demodulate data")
            return None, None

        f = self.FieldClass(
            self.rf,
            rawdecode,
            prevfield=prevfield,
            initphase=initphase,
            fields_written=self.fields_written,
            readloc=rawdecode["startloc"],
        )

        if self.use_profiler:
            if self.system == 'NTSC':
                self.lpf.add_function(f.refine_linelocs_burst)
                self.lpf.add_function(f.compute_burst_offsets)

            self.lpf.add_function(f.get_linelen)
            self.lpf.add_function(f.get_burstlevel)
            self.lpf.add_function(f.compute_line_bursts)
            lpf_wrapper = self.lpf(f.process)
        else:
            lpf_wrapper = f.process

        try:
            lpf_wrapper()
        except (KeyboardInterrupt, SystemExit):
            raise
        except Exception as e:
            raise e

        rv['field'] = f
        rv['offset'] = f.nextfieldoffset - (readloc - rawdecode["startloc"])

        if not f.valid:
            # logger.info("Bad data - jumping one second")
            rv['offset'] = f.nextfieldoffset

        return rv['field'], rv['offset']

    @profile
    def readfield(self, initphase=False):
        done = False
        adjusted = False
        redo = None

        if len(self.fieldstack) >= 2:
            self.fieldstack.pop(-1)

        while done is False:
            if redo:
                # Drop existing thread
                self.decodethread = None

                # Start new thread
                self.threadreturn = {}
                df_args = (redo, self.mtf_level, self.fieldstack[0], initphase, redo, self.threadreturn)

                self.decodethread = threading.Thread(target=self.decodefield, args=df_args)
                # .run() does not actually run this in the background
                self.decodethread.run()
                f, offset = self.threadreturn['field'], self.threadreturn['offset']
                self.decodethread = None

                # Only allow one redo, no matter what
                done = True
                redo = None
            elif self.decodethread and self.decodethread.ident:
                self.decodethread.join()
                self.decodethread = None
                
                f, offset = self.threadreturn['field'], self.threadreturn['offset']
            else: # assume first run
                f = None
                offset = 0

            if True:
                # Start new thread
                self.threadreturn = {}
                if f and f.valid:
                    prevfield = f
                    toffset = self.fdoffset + offset
                else:
                    prevfield = None
                    toffset = self.fdoffset

                    if offset:
                        toffset += offset

                df_args = (toffset, self.mtf_level, prevfield, initphase, False, self.threadreturn)

                self.decodethread = threading.Thread(target=self.decodefield, args=df_args)
                self.decodethread.start()
<<<<<<< HEAD
=======
                # Enabling .join() here to disable threading makes it slower,
                # but makes the output more deterministic
                self.decodethread.join()
>>>>>>> 9b4163c5
            
            # process previous run
            if f:
                self.fdoffset += offset
            elif offset is None:
                # Probable end, so push an empty field
                self.fieldstack.insert(0, None)

            if f and f.valid:
                picture, audio, efm = f.downscale(
                    linesout=self.output_lines, 
                    final=True, 
                    audio=self.analog_audio,
                    lastfieldwritten=self.lastFieldWritten,
                )

                metrics = self.computeMetrics(f, None, verbose=True)
                if "blackToWhiteRFRatio" in metrics and adjusted is False:
                    keep = 900 if self.isCLV else 30
                    self.bw_ratios.append(metrics["blackToWhiteRFRatio"])
                    self.bw_ratios = self.bw_ratios[-keep:]

                redo = f.needrerun or not self.checkMTF(f, self.fieldstack[0])
                if redo:
                    redo = self.fdoffset - offset

                # Perform AGC changes on first fields only to prevent luma mismatch intra-field
                if self.useAGC and f.isFirstField and f.sync_confidence > 80:
                    sync_hz, ire0_hz, ire100_hz = self.detectLevels(f)

                    actualwhiteIRE = f.rf.hztoire(ire100_hz)

                    sync_ire_diff = nb_abs(self.rf.hztoire(sync_hz) - self.rf.DecoderParams["vsync_ire"])
                    whitediff = nb_abs(self.rf.hztoire(ire100_hz) - actualwhiteIRE)
                    ire0_diff = nb_abs(self.rf.hztoire(ire0_hz))

                    acceptable_diff = 2 if self.fields_written else 0.5

                    if max((whitediff, ire0_diff, sync_ire_diff)) > acceptable_diff:
                        hz_ire = (ire100_hz - ire0_hz) / 100
                        vsync_ire = (sync_hz - ire0_hz) / hz_ire

                        if vsync_ire > -20:
                            logger.warning(
                                "At field #{0}, Auto-level detection malfunction (vsync IRE computed at {1}, nominal ~= -40), possible disk skipping".format(
                                    len(self.fieldinfo), np.round(vsync_ire, 2)
                                ))
                        else:
                            redo = self.fdoffset - offset

                            self.rf.DecoderParams["ire0"] = ire0_hz
                            # Note that vsync_ire is a negative number, so (sync_hz - ire0_hz) is correct
                            self.rf.DecoderParams["hz_ire"] = hz_ire
                            self.rf.DecoderParams["vsync_ire"] = vsync_ire

                if adjusted is False and redo:
                    self.demodcache.flush_demod()
                    adjusted = True
                    self.fdoffset = redo
                else:
                    done = True
                    fieldlength = f.linelocs[self.output_lines] - f.linelocs[0]
                    minlength = (f.inlinelen * self.output_lines) - 2
                    if ((f.sync_confidence < 50) and (fieldlength < minlength)):
                        logger.warning("WARNING: Player skip detected, output will be corrupted")

                    self.fieldstack.insert(0, f)

            if f is None and offset is None:
                # EOF, probably
                return None

            if self.decodethread and not self.decodethread.ident and not redo:
                self.decodethread.start()

        if f is None or f.valid is False:
            return None
        
        if f is not None and self.fname_out is not None:
            # Only write a FirstField first
            if len(self.fieldinfo) == 0 and not f.isFirstField:
                return f

            # XXX: this routine currently performs a needed sanity check
            fi, needFiller = self.buildmetadata(f)

            self.lastvalidfield[f.isFirstField] = (f, fi, picture, audio, efm)

            if needFiller:
                if self.lastvalidfield[not f.isFirstField] is not None:
                    self.write_field(self.lastvalidfield[not f.isFirstField])
                    self.write_field(self.lastvalidfield[f.isFirstField])

                # If this is the first field to be written, don't write anything
                return f

<<<<<<< HEAD
            self.write_field(self.lastvalidfield[f.isFirstField])
=======
            self.lastFieldWritten = (self.fields_written, f.readloc)
            self.writeout(self.lastvalidfield[f.isFirstField])
>>>>>>> 9b4163c5

        return f

    def decodeFrameNumber(self, f1, f2):
        """ decode frame #/information from Philips code data on both fields """

        # CLV
        self.isCLV = False
        self.earlyCLV = False
        self.clvMinutes = None
        self.clvSeconds = None
        self.clvFrameNum = None

        def decodeBCD(bcd):
            """Read a BCD-encoded number.
            Raise ValueError if any of the digits aren't valid BCD."""

            if bcd == 0:
                return 0
            else:
                digit = bcd & 0xF
                if digit > 9:
                    raise ValueError("Non-decimal BCD digit")
                return (10 * decodeBCD(bcd >> 4)) + digit

        leadoutCount = 0

        for l in f1.linecode + f2.linecode:
            if l is None:
                continue

            if l == 0x80EEEE:  # lead-out reached
                leadoutCount += 1
                # Require two leadouts, since there may only be one field in the raw data w/it
                if leadoutCount == 2:
                    self.leadOut = True
            elif l == 0x88FFFF:  # lead-in
                self.leadIn = True
            elif (l & 0xF0DD00) == 0xF0DD00:  # CLV minutes/hours
                try:
                    self.clvMinutes = decodeBCD(l & 0xFF) + (
                        decodeBCD((l >> 16) & 0xF) * 60
                    )
                    self.isCLV = True
                except ValueError:
                    pass
            elif (l & 0xF00000) == 0xF00000:  # CAV frame
                # Ignore the top bit of the first digit, used for PSC
                try:
                    return decodeBCD(l & 0x7FFFF)
                except ValueError:
                    pass
            elif (l & 0x80F000) == 0x80E000:  # CLV picture #
                try:
                    sec1s = decodeBCD((l >> 8) & 0xF)
                    sec10s = ((l >> 16) & 0xF) - 0xA
                    if sec10s < 0:
                        raise ValueError("Digit 2 not in range A-F")

                    self.clvFrameNum = decodeBCD(l & 0xFF)
                    self.clvSeconds = sec1s + (10 * sec10s)
                    self.isCLV = True
                except ValueError:
                    pass

            if self.clvMinutes is not None:
                minute_seconds = self.clvMinutes * 60

                if self.clvSeconds is not None:  # newer CLV
                    # XXX: does not auto-decrement for skip frames
                    return (
                        (minute_seconds + self.clvSeconds) * self.clvfps
                    ) + self.clvFrameNum
                else:
                    self.earlyCLV = True
                    return minute_seconds

        return None  # seeking won't work w/minutes only

    def calcsnr(self, f, snrslice, psnr=False):
        # if dspicture isn't converted to float, this underflows at -40IRE
        data = f.output_to_ire(f.dspicture[snrslice].astype(float))

        signal = np.mean(data) if not psnr else 100
        noise = np.std(data)

        return 20 * np.log10(signal / noise)

    def calcpsnr(self, f, snrslice):
        return self.calcsnr(f, snrslice, psnr=True)

    def computeMetricsPAL(self, metrics, f, fp=None):

        if f.isFirstField:
            # compute IRE50 from field1 l13
            # Unforunately this is too short to get a 50IRE RF level
            wl_slice = f.lineslice_tbc(13, 4.7 + 15.5, 3)
            metrics["greyPSNR"] = self.calcpsnr(f, wl_slice)
            metrics["greyIRE"] = nb_mean(f.output_to_ire(f.dspicture[wl_slice]))
        else:
            # There's a nice long burst at 50IRE block on field2 l13
            b50slice = f.lineslice_tbc(13, 36, 20)
            metrics["palVITSBurst50Level"] = rms(f.dspicture[b50slice]) / f.out_scale

        return metrics

    def computeMetricsNTSC(self, metrics, f, fp=None):
        # check for a white flag - only on earlier discs, and only on first "frame" fields
        wf_slice = f.lineslice_tbc(11, 15, 40)
        if inrange(np.mean(f.output_to_ire(f.dspicture[wf_slice])), 92, 108):
            metrics["ntscWhiteFlagSNR"] = self.calcpsnr(f, wf_slice)

        # use line 19 to determine 0 and 70 IRE burst levels for MTF compensation later
        c = CombNTSC(f)

        level, phase, snr = c.calcLine19Info()
        if level is not None:
            metrics["ntscLine19ColorPhase"] = phase
            metrics["ntscLine19ColorRawSNR"] = snr

        ire50_slice = f.lineslice_tbc(19, 36, 10)
        metrics["greyPSNR"] = self.calcpsnr(f, ire50_slice)
        metrics["greyIRE"] = nb_mean(f.output_to_ire(f.dspicture[ire50_slice]))

        ire50_rawslice = f.lineslice(19, 36, 10)
        rawdata = f.rawdata[
            ire50_rawslice.start
            - int(self.rf.delays["video_white"]) : ire50_rawslice.stop
            - int(self.rf.delays["video_white"])
        ]
        metrics["greyRFLevel"] = np.std(rawdata)

        if not f.isFirstField and fp is not None:
            cp = CombNTSC(fp)

            level3d, phase3d, snr3d = c.calcLine19Info(cp)
            if level3d is not None:
                metrics["ntscLine19Burst70IRE"] = level3d
                metrics["ntscLine19Color3DRawSNR"] = snr3d

                sl_cburst = f.lineslice_tbc(19, 4.7 + 0.8, 2.4)
                diff = (
                    f.dspicture[sl_cburst].astype(float)
                    - fp.dspicture[sl_cburst].astype(float)
                ) / 2

                metrics["ntscLine19Burst0IRE"] = np.sqrt(2) * rms(diff) / f.out_scale

        return metrics

    def computeMetrics(self, f, fp=None, verbose=False):
        system = f.rf.system
        if self.verboseVITS:
            verbose = True

        metrics = {}

        if system == "NTSC":
            self.computeMetricsNTSC(metrics, f, fp)
        else:
            self.computeMetricsPAL(metrics, f, fp)

        # FIXME: these should probably be computed in the Field class
        f.whitesnr_slice = None

        for l in f.rf.SysParams["LD_VITS_whitelocs"]:
            wl_slice = f.lineslice_tbc(*l)
            # logger.info(l, np.mean(f.output_to_ire(f.dspicture[wl_slice])))
            if inrange(np.mean(f.output_to_ire(f.dspicture[wl_slice])), 90, 110):
                f.whitesnr_slice = l
                metrics["wSNR"] = self.calcpsnr(f, wl_slice)
                metrics["whiteIRE"] = np.mean(f.output_to_ire(f.dspicture[wl_slice]))

                rawslice = f.lineslice(*l)
                rawdata = f.rawdata[
                    rawslice.start
                    - int(self.rf.delays["video_white"]) : rawslice.stop
                    - int(self.rf.delays["video_white"])
                ]
                metrics["whiteRFLevel"] = np.std(rawdata)

                break

        bl_slice = f.lineslice(*f.rf.SysParams["blacksnr_slice"])
        bl_slicetbc = f.lineslice_tbc(*f.rf.SysParams["blacksnr_slice"])

        delay = int(f.rf.delays["video_sync"])
        bl_sliceraw = slice(bl_slice.start - delay, bl_slice.stop - delay)
        metrics["blackLineRFLevel"] = np.std(f.rawdata[bl_sliceraw])

        metrics["blackLinePreTBCIRE"] = f.rf.hztoire(
            np.mean(f.data["video"]["demod"][bl_slice])
        )
        metrics["blackLinePostTBCIRE"] = f.output_to_ire(
            np.mean(f.dspicture[bl_slicetbc])
        )

        metrics["bPSNR"] = self.calcpsnr(f, bl_slicetbc)

        if "whiteRFLevel" in metrics:
            metrics["blackToWhiteRFRatio"] = (
                metrics["blackLineRFLevel"] / metrics["whiteRFLevel"]
            )

        outputkeys = metrics.keys() if verbose else ["wSNR", "bPSNR"]

        metrics_rounded = {}

        for k in outputkeys:
            if k not in metrics:
                continue

            if "Ratio" in k:
                digits = 4
            elif "Burst" in k:
                digits = 3
            else:
                digits = 1
            rounded = roundfloat(metrics[k], places=digits)
            if np.isfinite(rounded):
                metrics_rounded[k] = rounded

        return metrics_rounded

    @profile
    def buildmetadata(self, f, check_phase=True):
        """ returns field information JSON and whether or not a backfill field is needed """
        prevfi = self.fieldinfo[-1] if len(self.fieldinfo) else None

        fi = {
            "isFirstField": True if f.isFirstField else False,
            "syncConf": f.compute_syncconf(),
            "seqNo": len(self.fieldinfo) + 1,
            "diskLoc": np.round((f.readloc / self.bytes_per_field) * 10) / 10,
            "fileLoc": int(np.floor(f.readloc)),
            "medianBurstIRE": roundfloat(f.burstmedian),
        }

        if self.doDOD:
            dropout_lines, dropout_starts, dropout_ends = f.dropout_detect()
            if len(dropout_lines):
                fi["dropOuts"] = {
                    "fieldLine": dropout_lines,
                    "startx": dropout_starts,
                    "endx": dropout_ends,
                }

        # This is a bitmap, not a counter
        decodeFaults = 0

        fi["fieldPhaseID"] = f.fieldPhaseID

        if prevfi is not None:
            if check_phase and (not (
                (
                    fi["fieldPhaseID"] == 1
                    and prevfi["fieldPhaseID"] == f.rf.SysParams["fieldPhases"]
                )
                or (fi["fieldPhaseID"] == prevfi["fieldPhaseID"] + 1))
            ):
                logger.warning(
                    "At field #{0}, Field phaseID sequence mismatch ({1}->{2}) (player may be paused)".format(
                        len(self.fieldinfo), prevfi["fieldPhaseID"], fi["fieldPhaseID"]
                    )
                )
                decodeFaults |= 2

            if prevfi["isFirstField"] == fi["isFirstField"]:
                # logger.info('WARNING!  isFirstField stuck between fields')
                if inrange(fi["diskLoc"] - prevfi["diskLoc"], 0.95, 1.05):
                    decodeFaults |= 1
                    fi["isFirstField"] = not prevfi["isFirstField"]
                    fi["syncConf"] = 10
                else:
                    logger.error("Skipped field")
                    decodeFaults |= 4
                    fi["syncConf"] = 0
                    return fi, True

        fi["decodeFaults"] = decodeFaults
        fi["vitsMetrics"] = self.computeMetrics(self.fieldstack[0], self.fieldstack[1])

        fi["vbi"] = {"vbiData": [int(lc) for lc in f.linecode if lc is not None]}

        self.frameNumber = None
        if f.isFirstField:
            self.firstfield = f
        else:
            # use a stored first field, in case we start with a second field
            if self.firstfield is not None:
                # process VBI frame info data
                self.frameNumber = self.decodeFrameNumber(self.firstfield, f)

                rawloc = np.floor((f.readloc / self.bytes_per_field) / 2)

                disk_Type = "CLV" if self.isCLV else "CAV"
                disk_TimeCode = None
                disk_Frame = None
                special = None

                try:
                    if self.isCLV and self.earlyCLV:  # early CLV
                        disk_TimeCode = f"{self.clvMinutes}:xx"
                    # print("file frame %d early-CLV minute %d" % (rawloc, self.clvMinutes), file=sys.stderr)
                    elif self.isCLV and self.frameNumber is not None:
                        disk_TimeCode = "%d:%.2d.%.2d Frame #%d" % (
                            self.clvMinutes,
                            self.clvSeconds,
                            self.clvFrameNum,
                            self.frameNumber,
                        )
                    elif self.frameNumber:
                        # print("file frame %d CAV frame %d" % (rawloc, self.frameNumber), file=sys.stderr)
                        disk_Frame = f"{self.frameNumber}"
                    elif self.leadIn:
                        special = "Lead In"
                    elif self.leadOut:
                        special = "Lead Out"
                    else:
                        special = "Unknown"

                    if self.est_frames is not None:
                        outstr = f"Frame {(self.fields_written//2)+1}/{int(self.est_frames)}: File Frame {int(rawloc)}: {disk_Type} "
                    else:
                        outstr = f"File Frame {int(rawloc)}: {disk_Type} "
                    if self.isCLV:
                        outstr += f"Timecode {disk_TimeCode} "
                    else:
                        outstr += f"Frame #{disk_Frame} "

                    if special is not None:
                        outstr += special

                    self.logger.status(outstr)

                    # Prepare JSON fields
                    if self.verboseVITS:
                        if self.frameNumber is not None:
                            fi["cavFrameNr"] = int(self.frameNumber)

                        if self.isCLV and self.clvMinutes is not None:
                            fi["clvMinutes"] = int(self.clvMinutes)

                        if self.isCLV and not self.earlyCLV:
                            fi["clvSeconds"] = int(self.clvSeconds)
                            fi["clvFrameNr"] = int(self.clvFrameNum)
                except Exception:
                    logger.warning("file frame %d : VBI decoding error", rawloc)
                    traceback.print_exc()

        return fi, False

    def seek_getframenr(self, startfield):
        """ Reads from file location startfield, returns first VBI frame # or None on failure and revised startfield """

        """ Note that if startfield is not 0, and the read fails, it will automatically retry
            at file location 0
        """

        curfield = None
        prevfield = None

        self.roughseek(startfield)

        for fields in range(10):
            f, offset = self.decodefield(self.fdoffset, 0)

            if f is None:
                # If given an invalid starting location (i.e. seeking to a frame in an already cut raw file),
                # go back to the beginning and try again.
                if startfield != 0:
                    startfield = 0
                    self.roughseek(startfield)
                else:
                    return None, startfield
            elif not f.valid:
                self.fdoffset += offset
            else:
                prevfield = curfield
                curfield = f
                self.fdoffset += offset

                # Two fields are needed to be sure to have sufficient Philips code data
                # to determine frame #.
                if prevfield is not None and f.valid:
                    fnum = self.decodeFrameNumber(prevfield, curfield)

                    if self.earlyCLV:
                        logger.error("Cannot seek in early CLV disks w/o timecode")
                        return None, startfield
                    elif fnum is not None:
                        rawloc = np.floor((f.readloc / self.bytes_per_field) / 2)
                        logger.info("seeking: file loc %d frame # %d", rawloc, fnum)

                        return fnum, startfield, f.readloc

        return None, None

    def seek(self, startframe, target):
        """ Attempts to find frame target from file location startframe """
        logger.info("Beginning seek")

        if not sys.warnoptions:
            import warnings

            warnings.simplefilter("ignore")

        curfield = startframe * 2

        for retries in range(3):
            fnr, curfield, readloc = self.seek_getframenr(curfield)
            if fnr is None:
                return None

            cur = int((readloc / self.bytes_per_field))
            if fnr == target:
                logger.info("Finished seek")
                print("Finished seeking, starting at frame", fnr, file=sys.stderr)
                self.roughseek(cur)
                return cur

            curfield += ((target - fnr) * 2) - 1

        return None

    def create_schema(self):
        cur = self.dbconn.cursor()

        cur.executescript(dedent('''\
            CREATE TABLE pcmAudioParameters (
                bits INTEGER PRIMARY KEY,
                isLittleEndian BOOLEAN,
                isSigned BOOLEAN,
                sampleRate REAL
            );

            CREATE TABLE videoParameters (
                numberOfSequentialFields INTEGER PRIMARY KEY,
                osInfo TEXT,
                gitBranch TEXT,
                gitCommit TEXT,
                system TEXT,
                fieldWidth INTEGER,
                sampleRate REAL,
                black16bIre REAL,
                white16bIre REAL,
                fieldHeight INTEGER,
                colourBurstStart INTEGER,
                colourBurstEnd INTEGER,
                activeVideoStart INTEGER,
                activeVideoEnd INTEGER
            );

            CREATE TABLE fields (
                seqNo INTEGER PRIMARY KEY,
                isFirstField BOOLEAN,
                syncConf INTEGER,
                diskLoc REAL,
                fileLoc INTEGER,
                medianBurstIRE REAL,
                fieldPhaseID INTEGER,
                decodeFaults INTEGER,
                vitsMetrics_wSNR REAL,
                vitsMetrics_bPSNR REAL,
                audioSamples INTEGER,
                efmTValues INTEGER
            );

            CREATE TABLE data (
                seqNo INTEGER,
                type TEXT,
                data BLOB,
                PRIMARY KEY(seqNo, type),
                FOREIGN KEY(seqNo) REFERENCES fields(seqNo)
            );

            CREATE TABLE dropOuts (
                id INTEGER PRIMARY KEY,
                seqNo INTEGER,
                fieldLine INTEGER,
                startx INTEGER,
                endx INTEGER,
                FOREIGN KEY(seqNo) REFERENCES fields(seqNo)
            );'''))

        self.dbconn.commit()

        cur.close()

    def build_json(self):
        """ build up the base JSON structure and metadata tables for the .sqlite file. """
        jout = {}
        pcmAudioParameters = {
            "bits": 16,
            "isLittleEndian": True,
            "isSigned": True,
            "sampleRate": self.analog_audio,
        }

        jout["pcmAudioParameters"] = pcmAudioParameters

        vp = {}

        vp["numberOfSequentialFields"] = len(self.fieldinfo)
        vp["osInfo"] = f'{platform.system()}:{platform.release()}:{platform.version()}'

        # get the first valid field in the stack if any
        for f in self.fieldstack:
            if f:
                break

        if not f:
            return None

        vp["gitBranch"] = self.branch
        vp["gitCommit"] = self.commit

        vp["system"] = f.rf.system

        vp["fieldWidth"] = f.rf.SysParams["outlinelen"]
        vp["sampleRate"] = f.rf.SysParams["outfreq"] * 1000000

        vp["black16bIre"] = float(f.hz_to_output(f.rf.iretohz(self.blackIRE)))
        vp["white16bIre"] = float(f.hz_to_output(f.rf.iretohz(100)))

        vp["fieldHeight"] = f.outlinecount

        # current burst adjustment as of 2/27/19, update when #158 is fixed!
        badj = -1.4
        spu = f.rf.SysParams["outfreq"]
        vp["colourBurstStart"] = int(np.round(
            (f.rf.SysParams["colorBurstUS"][0] * spu) + badj
        ))
        vp["colourBurstEnd"] = int(np.round(
            (f.rf.SysParams["colorBurstUS"][1] * spu) + badj
        ))
        vp["activeVideoStart"] = int(np.round(
            (f.rf.SysParams["activeVideoUS"][0] * spu) + badj
        ))
        vp["activeVideoEnd"] = int(np.round(
            (f.rf.SysParams["activeVideoUS"][1] * spu) + badj
        ))

        jout["videoParameters"] = vp

        if self.write_db:
            # Replace existing parameter tables with current values
            cursor = self.dbconn.cursor()

            cursor.execute("""
                INSERT OR REPLACE INTO pcmAudioParameters (bits, isLittleEndian, isSigned, sampleRate)
                VALUES (?, ?, ?, ?)
            """, (pcmAudioParameters["bits"], pcmAudioParameters["isLittleEndian"], pcmAudioParameters["isSigned"], pcmAudioParameters["sampleRate"]))

            cursor.execute("""\
                INSERT OR REPLACE INTO videoParameters (numberOfSequentialFields, osInfo, gitBranch, gitCommit, system, fieldWidth, sampleRate, black16bIre, white16bIre, fieldHeight, colourBurstStart, colourBurstEnd, activeVideoStart, activeVideoEnd)
                VALUES (?, ?, ?, ?, ?, ?, ?, ?, ?, ?, ?, ?, ?, ?)
            """, (vp["numberOfSequentialFields"], vp["osInfo"], vp["gitBranch"], vp["gitCommit"], vp["system"], vp["fieldWidth"], vp["sampleRate"], vp["black16bIre"], vp["white16bIre"], vp["fieldHeight"], vp["colourBurstStart"], vp["colourBurstEnd"], vp["activeVideoStart"], vp["activeVideoEnd"]))

            self.dbconn.commit()
            cursor.close()

        jout["fields"] = self.fieldinfo.copy()

        return jout<|MERGE_RESOLUTION|>--- conflicted
+++ resolved
@@ -3779,12 +3779,6 @@
 
                 self.decodethread = threading.Thread(target=self.decodefield, args=df_args)
                 self.decodethread.start()
-<<<<<<< HEAD
-=======
-                # Enabling .join() here to disable threading makes it slower,
-                # but makes the output more deterministic
-                self.decodethread.join()
->>>>>>> 9b4163c5
             
             # process previous run
             if f:
@@ -3881,12 +3875,8 @@
                 # If this is the first field to be written, don't write anything
                 return f
 
-<<<<<<< HEAD
+            self.lastFieldWritten = (self.fields_written, f.readloc)
             self.write_field(self.lastvalidfield[f.isFirstField])
-=======
-            self.lastFieldWritten = (self.fields_written, f.readloc)
-            self.writeout(self.lastvalidfield[f.isFirstField])
->>>>>>> 9b4163c5
 
         return f
 
