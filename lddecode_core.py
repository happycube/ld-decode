--- conflicted
+++ resolved
@@ -14,10 +14,6 @@
 import numpy as np
 import scipy as sp
 import scipy.signal as sps
-<<<<<<< HEAD
-import scipy.fftpack as fftpack
-=======
->>>>>>> 3a24ad92
 
 #internal libraries which may or may not get used
 
@@ -1067,10 +1063,6 @@
         linelocs = [linelocs_dict[l] if l in linelocs_dict else -1 for l in range(0, self.outlinecount + 6)]
         linelocs_filled = linelocs.copy()
 
-<<<<<<< HEAD
-        #print("Line locs: ", linelocs)
-        #print("self.outlinecount + 6" , self.outlinecount + 6)
-=======
         if linelocs_filled[0] < 0:
             next_valid = None
             for i in range(0, self.outlinecount + 1):
@@ -1086,7 +1078,6 @@
             if linelocs_filled[0] < self.inlinelen:
                 #logging.info(linelocs_filled[0])
                 return None, None, validpulses[blank1[0]][1].start + (self.inlinelen * self.outlinecount - 7)
->>>>>>> 3a24ad92
 
         for l in range(1, self.outlinecount + 6):
             if linelocs_filled[l] < 0:
@@ -1104,10 +1095,7 @@
                         next_valid = i
                         break
 
-                if prev_valid is None and next_valid is None:
-                    avglen = self.inlinelen
-                    linelocs2[l] = avglen * l
-                elif prev_valid is None:
+                if prev_valid is None:
                     avglen = self.inlinelen
                     linelocs_filled[l] = linelocs[next_valid] - (avglen * (next_valid - l))
                 elif next_valid is not None:
