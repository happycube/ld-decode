cmake_minimum_required(VERSION 3.16)

project(ld-decode-tools)

list(APPEND CMAKE_MODULE_PATH "${CMAKE_CURRENT_LIST_DIR}/cmake_modules")
include(CTest)

set(CMAKE_CXX_EXTENSIONS OFF)
set(CMAKE_CXX_STANDARD 17)
set(CMAKE_CXX_STANDARD_REQUIRED ON)

# Options that can be specified with -D

option(USE_QWT
    "Use the Qwt library; if OFF, ld-analyse will not be built"
    ON
)

set(USE_QT_VERSION "" CACHE STRING
    "Version of Qt to use, 5 or 6 (Which is used by default can vary due to how cmake find functions work, but will often default to Qt6)"
)

<<<<<<< HEAD
# Not working on Windows and macos as of yet. The decoders are able to use ffmpeg binaries instead if needed.
if((NOT WIN32) AND (NOT APPLE))
=======
# Not working on Windows as of yet. The decoders are able to use ffmpeg binaries instead if needed.
if(NOT WIN32)
>>>>>>> 516ba8a0
    option(BUILD_LDF_READER
        "build ld_ldf_reader"
        ON
    )
endif()

option(BUILD_PYTHON
    "Build and install ld-decode's Python library and tools"
    ON
)

# Check for dependencies

# When using Qt 6.3, you can replace the code block below with qt_standard_project_setup()
set(CMAKE_AUTOMOC ON)
include(GNUInstallDirs)
set(CMAKE_AUTOUIC ON)

set(QT_PACKAGE_NAMES Qt5 Qt6)
if(USE_QT_VERSION)
    set(QT_PACKAGE_NAMES Qt${USE_QT_VERSION})
endif()
find_package(QT NAMES ${QT_PACKAGE_NAMES} REQUIRED COMPONENTS Core)
find_package(Qt${QT_VERSION_MAJOR} REQUIRED COMPONENTS Gui Widgets)
message(STATUS "Qt Version: ${QT_VERSION}")

# For Qt < 5.15, emulate 5.15's Qt5CoreConfig.cmake, so we don't have to
# specify Qt5/Qt6 elsewhere.
if(QT_VERSION VERSION_LESS 5.15)
    function(qt_add_resources outfiles)
        qt5_add_resources("${outfiles}" ${ARGN})
        set("${outfiles}" "${${outfiles}}" PARENT_SCOPE)
    endfunction()
    foreach(library Core Gui Widgets)
        add_library(Qt::${library} INTERFACE IMPORTED)
        set_target_properties(Qt::${library} PROPERTIES
            INTERFACE_LINK_LIBRARIES "Qt5::${library}")
    endforeach()
endif()

find_package(PkgConfig REQUIRED)
if(USE_QWT)
    # try pkg-config first
    pkg_check_modules(QWT Qt${QT_VERSION_MAJOR}Qwt6)
    if(QWT_FOUND)
        # .....
        set(QWT_INCLUDE_DIR ${QWT_INCLUDE_DIRS})
        set(QWT_LIBRARY ${QWT_LIBRARIES})
    else()
        find_package(Qwt REQUIRED)
    endif()
endif()

pkg_check_modules(FFTW REQUIRED IMPORTED_TARGET
    fftw3
)

# Get the Git branch and revision

execute_process(
    COMMAND git rev-parse --abbrev-ref HEAD
    WORKING_DIRECTORY ${CMAKE_SOURCE_DIR}
    OUTPUT_VARIABLE GIT_BRANCH
    OUTPUT_STRIP_TRAILING_WHITESPACE
)

execute_process(
    COMMAND git log -1 --format=%h
    WORKING_DIRECTORY ${CMAKE_SOURCE_DIR}
    OUTPUT_VARIABLE GIT_COMMIT_HASH
    OUTPUT_STRIP_TRAILING_WHITESPACE
)

add_compile_definitions(APP_BRANCH=\"${GIT_BRANCH}\")
add_compile_definitions(APP_COMMIT=\"${GIT_COMMIT_HASH}\")

# Subdirectories

if(USE_QWT)
    add_subdirectory(tools/ld-analyse)
endif()
add_subdirectory(tools/ld-chroma-decoder)
add_subdirectory(tools/ld-chroma-decoder/encoder)
add_subdirectory(tools/ld-disc-stacker)
add_subdirectory(tools/ld-discmap)
add_subdirectory(tools/ld-dropout-correct)
add_subdirectory(tools/ld-export-metadata)
add_subdirectory(tools/ld-lds-converter)
add_subdirectory(tools/ld-process-ac3)
add_subdirectory(tools/ld-process-efm)
add_subdirectory(tools/ld-process-vbi)
add_subdirectory(tools/ld-process-vits)
add_subdirectory(tools/library)

if(BUILD_TESTING)
    add_subdirectory(tools/library/filter/testfilter)
    add_subdirectory(tools/library/tbc/testlinenumber)
    add_subdirectory(tools/library/tbc/testmetadata)
    add_subdirectory(tools/library/tbc/testvbidecoder)
    include(LdDecodeTests)
endif()

# ld-ldf-reader

if(BUILD_LDF_READER)
    pkg_check_modules(LIBAV REQUIRED IMPORTED_TARGET
        libavcodec
        libavformat
        libavutil
    )

    add_executable(ld-ldf-reader
      ld-ldf-reader.c)

    target_link_libraries(ld-ldf-reader PkgConfig::LIBAV)

    install(TARGETS ld-ldf-reader)
endif()

# Python library and tools

if(BUILD_PYTHON)
    find_package(Python3 3.6 REQUIRED COMPONENTS Interpreter)

    set(PYTHON_BUILD_DIR ${CMAKE_CURRENT_BINARY_DIR}/python-build)

    add_custom_target(python-build ALL
        COMMAND ${PYTHON} ./setup.py --quiet
            build --build-base ${PYTHON_BUILD_DIR}
        WORKING_DIRECTORY ${CMAKE_CURRENT_SOURCE_DIR}
    )

    # We must run build/egg_info here to specify the directories.
    install(CODE "
        if(NOT DEFINED ENV{DESTDIR})
            set(ENV{DESTDIR} /)
        endif()
        execute_process(
            COMMAND ${PYTHON} ./setup.py --quiet
                build --build-base ${PYTHON_BUILD_DIR}
                egg_info --egg-base ${CMAKE_CURRENT_BINARY_DIR}
                install --prefix ${CMAKE_INSTALL_PREFIX}
                        --root \$ENV{DESTDIR}
            WORKING_DIRECTORY ${CMAKE_CURRENT_SOURCE_DIR}
        )
    ")
endif()<|MERGE_RESOLUTION|>--- conflicted
+++ resolved
@@ -20,13 +20,8 @@
     "Version of Qt to use, 5 or 6 (Which is used by default can vary due to how cmake find functions work, but will often default to Qt6)"
 )
 
-<<<<<<< HEAD
-# Not working on Windows and macos as of yet. The decoders are able to use ffmpeg binaries instead if needed.
-if((NOT WIN32) AND (NOT APPLE))
-=======
 # Not working on Windows as of yet. The decoders are able to use ffmpeg binaries instead if needed.
 if(NOT WIN32)
->>>>>>> 516ba8a0
     option(BUILD_LDF_READER
         "build ld_ldf_reader"
         ON
