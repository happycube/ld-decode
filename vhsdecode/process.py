--- conflicted
+++ resolved
@@ -1433,11 +1433,7 @@
         if False:
             import matplotlib.pyplot as plt
 
-<<<<<<< HEAD
-            fig, ax1 = plt.subplots()
-=======
             fig, (ax1, ax2) = plt.subplots(2, 1, sharex=True)
->>>>>>> f9b89adb
             # ax1.plot((20 * np.log10(self.Filters["Fdeemp"])))
             #        ax1.plot(hilbert, color='#FF0000')
             # ax1.plot(data, color="#00FF00")
@@ -1448,15 +1444,11 @@
             # print("Vsync IRE", self.SysParams["vsync_ire"])
             #            ax2 = ax1.twinx()
             #            ax3 = ax1.twinx()
-<<<<<<< HEAD
-            ax1.plot(video_out, color="#FF0000")
-=======
             ax1.plot(hilbert)
             ax2.plot(out_chroma)
             #            ax4.plot(env, color="#00FF00")
             #            ax3.plot(np.angle(hilbert))
             #            ax4.plot(hilbert.imag)
->>>>>>> f9b89adb
             #            crossings = find_crossings(env, 700)
             #            ax3.plot(crossings, color="#0000FF")
             plt.show()
