from lddecode.core import RFParams_PAL, RFParams_NTSC, SysParams_PAL, SysParams_NTSC

# We base the parameters off the original laserdisc ones and override the ones
# we need.
# NOTE: (This requires python 3.5+)
RFParams_PAL_VHS = {**RFParams_PAL}
RFParams_NTSC_VHS = {**RFParams_NTSC}

RFParams_NTSC_UMATIC = {**RFParams_NTSC}
# Add SP/hi-band etc later

# Tape-specific paramaters that differs from the laserdisc analogues
# Video Y deemphasis
# Not used, generated elsewhere.
# RFParams_PAL_VHS['video_deemp'] = (100*.24, 400*.24)

# Band-pass filter for Video rf.
# TODO: Needs tweaking
RFParams_PAL_VHS["video_bpf_low"] = 3490000
RFParams_PAL_VHS["video_bpf_high"] = 5580000
# Band-pass filter order.
# Order may be fine as is.
RFParams_PAL_VHS["video_bpf_order"] = 1
# Sharper upper cutoff to get rid of high-frequency junk.
RFParams_PAL_VHS["video_lpf_extra"] = 5410000
RFParams_PAL_VHS["video_lpf_extra_order"] = 5

RFParams_PAL_VHS["video_hpf_extra"] = 1690000
RFParams_PAL_VHS["video_hpf_extra_order"] = 1

# Low-pass filter on Y after demodulation
RFParams_PAL_VHS["video_lpf_freq"] = 3200000
# Order may be fine as is.
RFParams_PAL_VHS["video_lpf_order"] = 1

# PAL color under carrier is 40H + 1953
RFParams_PAL_VHS["color_under_carrier"] = ((625 * 25) * 40) + 1953

# Upper frequency of bandpass to filter out chroma from the rf signal.
# For vhs decks it's typically a bit more than 2x cc
RFParams_PAL_VHS["chroma_bpf_upper"] = 1400000

# Video Y FM de-emphasis (1.25~1.35µs)
RFParams_PAL_VHS["deemph_tau"] = 1.30e-6

# Band-pass filter for Video rf.
# TODO: Needs tweaking
RFParams_NTSC_VHS["video_bpf_low"] = 3350000
RFParams_NTSC_VHS["video_bpf_high"] = 5600000

RFParams_NTSC_VHS["video_bpf_order"] = 1

RFParams_NTSC_VHS["video_lpf_extra"] = 6080000
RFParams_NTSC_VHS["video_lpf_extra_order"] = 3

RFParams_NTSC_VHS["video_hpf_extra"] = 1690000
RFParams_NTSC_VHS["video_hpf_extra_order"] = 1

# Low-pass filter on Y after demodulation
RFParams_NTSC_VHS["video_lpf_freq"] = 3200000

# Order may be fine as is.
RFParams_NTSC_VHS["video_lpf_order"] = 1

# NTSC color under carrier is 40H
RFParams_NTSC_VHS["color_under_carrier"] = (525 * (30 / 1.001)) * 40

# Upper frequency of bandpass to filter out chroma from the rf signal.
RFParams_NTSC_VHS["chroma_bpf_upper"] = 1400000

RFParams_NTSC_VHS["luma_carrier"] = 455.0 * ((525 * (30 / 1.001)) / 2.0)

<<<<<<< HEAD
#Video Y FM de-emphasis (1.25~1.35µs)
RFParams_NTSC_VHS["deemph_tau"] = 1.23e-6
=======
# Video Y FM de-emphasis (1.25~1.35µs)
RFParams_NTSC_VHS["deemph_tau"] = 1.30e-6
>>>>>>> f9b89adb


RFParams_NTSC_UMATIC["video_bpf_low"] = 3200000
RFParams_NTSC_UMATIC["video_bpf_high"] = 6500000
RFParams_NTSC_UMATIC["video_bpf_order"] = 1
RFParams_NTSC_UMATIC["video_lpf_extra"] = 6900000
RFParams_NTSC_UMATIC["video_lpf_extra_order"] = 3
RFParams_NTSC_UMATIC["video_hpf_extra"] = 1200000
RFParams_NTSC_UMATIC["video_hpf_extra_order"] = 1
RFParams_NTSC_UMATIC["video_lpf_freq"] = 4000000
RFParams_NTSC_UMATIC["video_lpf_order"] = 2
RFParams_NTSC_UMATIC["color_under_carrier"] = 688373
RFParams_NTSC_UMATIC["chroma_bpf_upper"] = 1500000

# Video Y FM de-emphasis (550 ~ 650ns)
RFParams_NTSC_UMATIC["deemph_tau"] = 600e-9

SysParams_PAL_VHS = {**SysParams_PAL}
SysParams_NTSC_VHS = {**SysParams_NTSC}
SysParams_NTSC_UMATIC = {**SysParams_NTSC}

# 0 IRE level after demodulation
SysParams_PAL_VHS["ire0"] = 4100000

# frequency/ire IRE change pr frequency (Is this labeled correctly?)
SysParams_PAL_VHS["hz_ire"] = 700000 / 100.0

# Top/white point defined by the standard 4.8 MHz
SysParams_PAL_VHS["max_ire"] = 100

# Mean absolute value of color burst for Automatic Chroma Control.
# The value is eyeballed to give ok chroma level as of now, needs to be tweaked.
# This has to be low enough to avoid clipping, so we have to
# tell the chroma decoder to boost it by a bit afterwards.
SysParams_PAL_VHS["burst_abs_ref"] = 2500

# 0 IRE level after demodulation
SysParams_NTSC_VHS["ire0"] = 3685000

# frequency/ire IRE change pr frequency (Is this labeled correctly?)
SysParams_NTSC_VHS["hz_ire"] = 715000 / 100.0

# Top/white point defined by the standard
SysParams_NTSC_VHS["max_ire"] = 100

# Mean absolute value of color burst for Automatic Chroma Control.
# The value is eyeballed to give ok chroma level as of now, needs to be tweaked.
SysParams_NTSC_VHS["burst_abs_ref"] = 1750

SysParams_NTSC_UMATIC["ire0"] = 4257143
SysParams_NTSC_UMATIC["hz_ire"] = 1600000 / 140.0
SysParams_NTSC_UMATIC["burst_abs_ref"] = 2750

# SysParams_PAL['outlinelen'] = calclinelen(SysParams_PAL, 4, 'fsc_mhz')
# SysParams_PAL['outlinelen_pilot'] = calclinelen(SysParams_PAL, 4, 'pilot_mhz')
# SysParams_PAL['vsync_ire'] = -.3 * (100 / .7)

# TODO: SECAM

# Default thresholds for rf dropout detection.
DEFAULT_THRESHOLD_P_DDD = 0.12
DEFAULT_THRESHOLD_P_CXADC = 0.3
DEFAULT_HYSTERESIS = 1.25
# Merge dropouts if they there is less than this number of samples between them.
DOD_MERGE_THRESHOLD = 30
DOD_MIN_LENGTH = 10<|MERGE_RESOLUTION|>--- conflicted
+++ resolved
@@ -70,13 +70,8 @@
 
 RFParams_NTSC_VHS["luma_carrier"] = 455.0 * ((525 * (30 / 1.001)) / 2.0)
 
-<<<<<<< HEAD
-#Video Y FM de-emphasis (1.25~1.35µs)
-RFParams_NTSC_VHS["deemph_tau"] = 1.23e-6
-=======
 # Video Y FM de-emphasis (1.25~1.35µs)
 RFParams_NTSC_VHS["deemph_tau"] = 1.30e-6
->>>>>>> f9b89adb
 
 
 RFParams_NTSC_UMATIC["video_bpf_low"] = 3200000
