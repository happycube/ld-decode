--- conflicted
+++ resolved
@@ -1,7 +1,7 @@
 name: Tests
 
 on:
-  workflow_dispatch:
+  push:
   pull_request:
   release:
 
@@ -24,11 +24,7 @@
         sudo apt-get update
         # Based on: https://github.com/happycube/ld-decode/wiki/Installation
         # Added: cmake libqt5opengl5-dev libqt5svg5-dev
-<<<<<<< HEAD
-        sudo apt-get install -y --no-install-recommends git cmake make python3-distutils python3-numpy python3-scipy python3-matplotlib cython3 libqt5opengl5-dev libqt5svg5-dev libqwt-qt5-dev libfftw3-dev python3-numba libavformat-dev libavcodec-dev libavutil-dev ffmpeg
-=======
         sudo apt-get install -y --no-install-recommends git cmake make python3-setuptools python3-numpy python3-scipy python3-matplotlib git libqt5opengl5-dev libqt5svg5-dev libqwt-qt5-dev libfftw3-dev python3-numba libavformat-dev libavcodec-dev libavutil-dev ffmpeg
->>>>>>> 43722c6a
 
     - name: Set up build dir
       timeout-minutes: 1
@@ -69,11 +65,7 @@
         sudo apt-get update
         # Based on: https://github.com/happycube/ld-decode/wiki/Installation
         # Added: cmake qt6-base-dev libgl-dev (needed by QtGui)
-<<<<<<< HEAD
-        sudo apt-get install -y --no-install-recommends git cmake make python3-distutils python3-numpy python3-scipy python3-matplotlib qt6-base-dev libgl-dev libfftw3-dev python3-numba libavformat-dev libavcodec-dev libavutil-dev ffmpeg cython3
-=======
-        sudo apt-get install -y --no-install-recommends git cmake make python3-setuptools python3-numpy python3-scipy python3-matplotlib qt6-base-dev libgl-dev libfftw3-dev python3-numba libavformat-dev libavcodec-dev libavutil-dev ffmpeg
->>>>>>> 43722c6a
+        sudo apt-get install -y --no-install-recommends git cmake make python3-distutils python3-numpy python3-scipy python3-matplotlib qt6-base-dev libgl-dev libfftw3-dev python3-numba libavformat-dev libavcodec-dev libavutil-dev ffmpeg
 
     - name: Set up build dir
       timeout-minutes: 1
